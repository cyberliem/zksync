--- conflicted
+++ resolved
@@ -15,14 +15,9 @@
 
 impl GetBits for Account {
     fn get_bits_le(&self) -> Vec<bool> {
-<<<<<<< HEAD
 
         circuit::CircuitAccount::<Engine>::from(self.clone()).get_bits_le()
         
-=======
-        circuit::Account::<Engine>::from(self.clone()).get_bits_le()
-
->>>>>>> 0454c130
         // TODO: make more efficient:
 
         // let mut leaf_content = Vec::new();
