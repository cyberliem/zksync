--- conflicted
+++ resolved
@@ -16,11 +16,7 @@
 
 fn address(req: web::Json<PubkeyPoint>) -> impl Responder {
     info!("PubKey: {:?}", (req.0.pub_key.0).0.into_xy());
-<<<<<<< HEAD
-    let address = PubKeyHash::from_pubkey((req.0).pub_key.0);
-=======
-    let address = AccountAddress::from_pubkey(&(req.0).pub_key.0);
->>>>>>> cfa5fbea
+    let address = PubKeyHash::from_pubkey(&(req.0).pub_key.0);
     info!("Address: {}", address.to_hex());
     web::Json(ResultAddress { address })
 }
