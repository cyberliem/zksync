use pairing::bn256::Bn256;
// use franklin_crypto::jubjub::{FixedGenerators};
// use franklin_crypto::alt_babyjubjub::{AltJubjubBn256};

use franklin_crypto::eddsa::PrivateKey;
use models::node::block::{Block, ExecutedTx};
use models::node::tx::FranklinTx;
use models::node::{Account, AccountAddress, AccountId, AccountMap, Fr};
use plasma::state::{PlasmaState, TxSuccess};
use rayon::prelude::*;
use std::collections::VecDeque;
use std::sync::{Arc, RwLock};
use web3::types::H256;

use models::node::config;

use models::{CommitRequest, NetworkStatus, StateKeeperRequest};
use storage::ConnectionPool;

use bigdecimal::{BigDecimal, FromPrimitive, ToPrimitive, Zero};
use std::sync::mpsc::{Receiver, Sender};

use crate::eth_watch::ETHState;
use itertools::Itertools;
use models::params::BLOCK_SIZE_CHUNKS;
use std::io::BufReader;
use std::time::{Duration, SystemTime, UNIX_EPOCH};

/// Coordinator of tx processing and generation of proofs
pub struct PlasmaStateKeeper {
    /// Current plasma state
    state: PlasmaState,

    /// Promised latest UNIX timestamp of the next block
    next_block_at_max: SystemTime,

    db_conn_pool: ConnectionPool,

    fee_account_address: AccountAddress,

    eth_state: Arc<RwLock<ETHState>>,
}

#[allow(dead_code)]
type RootHash = H256;
#[allow(dead_code)]
type UpdatedAccounts = AccountMap;

impl PlasmaStateKeeper {
    pub fn new(pool: ConnectionPool, eth_state: Arc<RwLock<ETHState>>) -> Self {
        info!("constructing state keeper instance");

        // here we should insert default accounts into the tree
        let storage = pool
            .access_storage()
            .expect("db connection failed for statekeeper");

        let fee_account_address = AccountAddress::default();

        let (last_committed, mut accounts) = storage.load_committed_state(None).expect("db failed");
        // TODO: move genesis block creation to separate routine.
        if last_committed == 0 {
            debug_assert_eq!(accounts.len(), 0);
            let mut fee_account = Account::default();
            fee_account.address = fee_account_address.clone();
            accounts.insert(0, fee_account);
            info!("Genesis block created, state: {:#?}", accounts);
        }
        let last_verified = storage.get_last_verified_block().expect("db failed");
        let state = PlasmaState::new(accounts, last_committed + 1);
        //let outstanding_txs = storage.count_outstanding_proofs(last_verified).expect("db failed");

        info!(
            "last_committed = {}, last_verified = {}",
            last_committed, last_verified
        );

        // Keeper starts with the NEXT block
        let keeper = PlasmaStateKeeper {
            state,
            next_block_at_max: SystemTime::now() + Duration::from_secs(config::PADDING_INTERVAL),
            db_conn_pool: pool,
            // TODO: load pk from config.
            fee_account_address,
            eth_state,
        };

        let root = keeper.state.root_hash();
        info!("created state keeper, root hash = {}", root);

        keeper
    }

    fn run(
        &mut self,
        rx_for_blocks: Receiver<StateKeeperRequest>,
        tx_for_commitments: Sender<CommitRequest>,
    ) {
        for req in rx_for_blocks {
            match req {
                StateKeeperRequest::GetNetworkStatus(sender) => {
                    let r = sender.send(NetworkStatus {
                        next_block_at_max: Some(
                            self.next_block_at_max
                                .duration_since(UNIX_EPOCH)
                                .unwrap()
                                .as_secs(),
                        ),
                        last_committed: 0,
                        last_verified: 0,
                        outstanding_txs: 0,
                        total_transactions: 0,
                    });
                    if r.is_err() {
                        error!(
                            "StateKeeperRequest::GetNetworkStatus: channel closed, sending failed"
                        );
                    }
                }
                StateKeeperRequest::GetAccount(address, sender) => {
                    let account = self
                        .state
                        .get_account_by_address(&address)
                        .map(|(_, acc)| acc);
                    let r = sender.send(account);
                    if r.is_err() {
                        error!("StateKeeperRequest::GetAccount: channel closed, sending failed");
                    }
                }
                StateKeeperRequest::AddTx(tx, sender) => {
                    let result = self.handle_new_tx(*tx);

                    let r = sender.send(result);
                    if r.is_err() {
                        error!("StateKeeperRequest::AddTransferTx: channel closed, sending failed");
                    }
                }
                StateKeeperRequest::TimerTick => {
                    if self.next_block_at_max <= SystemTime::now() {
                        self.create_new_block(&tx_for_commitments);
                    }
                }
            }
        }
    }

    fn handle_new_tx(&mut self, tx: FranklinTx) -> Result<(), String> {
        //        let account = self
        //            .state
        //            .get_account(tx.from)
        //            .ok_or_else(|| "Account not found.".to_string())?;

        // TODO: (Drogan) proper sign verification. ETH sign for deposit?
        //        let pub_key = account
        //            .get_pub_key()
        //            .ok_or_else(|| "Pubkey expired".to_string())?;
        //        let verified = tx.verify_sig(&pub_key);
        //        if !verified {
        //            let (x, y) = pub_key.0.into_xy();
        //            warn!(
        //                "Signature is invalid: (x,y,s) = ({:?},{:?},{:?}) for pubkey = {:?}, {:?}",
        //                &tx.signature.r_x, &tx.signature.r_y, &tx.signature.s, x, y
        //            );
        //            return Err("Invalid signature".to_string());
        //        }

        let mempool = self
            .db_conn_pool
            .access_mempool()
            .map_err(|e| format!("Failed to connect to mempool. {:?}", e))?;

        mempool
            .add_tx(tx)
            .map_err(|e| format!("Mempool query error:  {:?}", e))?;

        Ok(())
    }

    fn create_new_block(&mut self, tx_for_commitments: &Sender<CommitRequest>) {
<<<<<<< HEAD

        self.next_block_at_max = SystemTime::now() + Duration::from_secs(config::PADDING_INTERVAL);
        let txs = self.prepare_tx_for_block();
        if txs.is_empty() {
            return;
        }
=======
        self.next_block_at_max = SystemTime::now() + Duration::from_secs(config::PADDING_INTERVAL);

        let txs = self.prepare_tx_for_block();

        if txs.is_empty() {
            return;
        }

>>>>>>> 71030118
        let commit_request = self.apply_txs(txs);

        tx_for_commitments
            .send(commit_request)
            .expect("Commit request send");
<<<<<<< HEAD
=======

>>>>>>> 71030118
        self.state.block_number += 1; // bump current block number as we've made one
    }

    fn prepare_tx_for_block(&self) -> Vec<FranklinTx> {
        // TODO: get proper number of txs from db.
        let txs = self
            .db_conn_pool
            .access_mempool()
            .map(|m| {
                m.get_txs(config::RUNTIME_CONFIG.transfer_batch_size)
                    .expect("Failed to get tx from db")
            })
            .expect("Failed to get txs from mempool");
        let filtered_txs = self.filter_invalid_txs(txs);
        debug!("Preparing block with txs: {:#?}", filtered_txs);
        filtered_txs
    }

    fn filter_invalid_txs(&self, transfer_txs: Vec<FranklinTx>) -> Vec<FranklinTx> {
        let mut filtered_txs = Vec::new();

        let txs_with_correct_nonce = transfer_txs
            .into_iter()
            .group_by(|tx| tx.account())
            .into_iter()
            .map(|(from, txs)| {
                let mut txs = txs.collect::<Vec<_>>();
                txs.sort_by_key(|tx| tx.nonce());

                let mut valid_txs = Vec::new();
                let mut current_nonce = self.account(&from).nonce;
                for tx in txs {
                    if tx.nonce() == current_nonce {
                        valid_txs.push(tx);
                        current_nonce += 1;
                    } else {
                        break;
                    }
                }
                valid_txs
            })
            .fold(Vec::new(), |mut all_txs, mut next_tx_batch| {
                all_txs.append(&mut next_tx_batch);
                all_txs
            });

        filtered_txs.extend(txs_with_correct_nonce.into_iter());

        // Conservative chunk number estimation
        let mut total_chunks = 0;
        filtered_txs
            .into_iter()
            .take_while(|tx| {
                total_chunks += tx.min_number_of_chunks();
                total_chunks <= BLOCK_SIZE_CHUNKS
            })
            .collect()
    }

    fn precheck_tx(&self, tx: &FranklinTx) -> Result<(), failure::Error> {
        warn!("ETH state is not checked when applying tx");
        Ok(())
        //        unimplemented!("Check ETH state before applying transaction");
    }

    fn apply_txs(&mut self, transactions: Vec<FranklinTx>) -> CommitRequest {
        info!("Creating block, size: {}", transactions.len());
        // collect updated state
        let mut accounts_updated = Vec::new();
        let mut fees = Vec::new();
        let mut ops = Vec::new();
        let mut chunks_used = 0;

        for tx in transactions.into_iter() {
            if chunks_used >= BLOCK_SIZE_CHUNKS {
                break;
            }

            if let Err(e) = self.precheck_tx(&tx) {
                error!("Tx {:?} not ready: {:?}", tx, e);
                continue;
            }

            let mut tx_updates = self.state.apply_tx(tx.clone());

            match tx_updates {
                Ok(TxSuccess {
                    fee,
                    mut updates,
                    executed_op,
                }) => {
                    chunks_used += executed_op.chunks();
                    accounts_updated.append(&mut updates);
                    fees.push(fee);
                    let exec_result = ExecutedTx {
                        tx,
                        success: true,
                        op: Some(executed_op),
                        fail_reason: None,
                    };
                    ops.push(exec_result);
                }
                Err(e) => {
                    error!("Failed to execute transaction: {:?}, {:?}", tx, e);
                    let exec_result = ExecutedTx {
                        tx,
                        success: false,
                        op: None,
                        fail_reason: Some(e.to_string()),
                    };
                    ops.push(exec_result);
                }
            };
        }

        let (fee_account_id, fee_updates) =
            self.state.collect_fee(&fees, &self.fee_account_address);
        accounts_updated.extend(fee_updates.into_iter());

        let block = Block {
            block_number: self.state.block_number,
            new_root_hash: self.state.root_hash(),
            fee_account: fee_account_id,
            block_transactions: ops,
        };

        CommitRequest {
            block,
            accounts_updated,
        }
    }

    fn account(&self, address: &AccountAddress) -> Account {
        self.state
            .get_account_by_address(address)
            .unwrap_or_default()
            .1
    }
}

pub fn start_state_keeper(
    mut sk: PlasmaStateKeeper,
    rx_for_blocks: Receiver<StateKeeperRequest>,
    tx_for_commitments: Sender<CommitRequest>,
) {
    std::thread::Builder::new()
        .name("state_keeper".to_string())
        .spawn(move || sk.run(rx_for_blocks, tx_for_commitments))
        .expect("State keeper thread");
}

#[test]
fn test_read_private_key() {
    //    let pk_bytes =
    //        hex::decode("8ea0225bbf7f3689eb8ba6f8d7bef3d8ae2541573d71711a28d5149807b40805").unwrap();
    //    let private_key: PrivateKey<Bn256> =
    //        PrivateKey::read(BufReader::new(pk_bytes.as_slice())).unwrap();
    //
    //    let padding_account_id = 2;
    //
    //    let nonce = 0;
    //    let _tx = TransferTx::create_signed_tx(
    //        padding_account_id, // from
    //        0,                  // to
    //        BigDecimal::zero(), // amount
    //        BigDecimal::zero(), // fee
    //        nonce,              // nonce
    //        2_147_483_647,      // good until max_block
    //        &private_key,
    //    );

    //let pub_key = PublicKey::from_private(private_key, FixedGenerators::SpendingKeyGenerator, &params::JUBJUB_PARAMS as &franklin_crypto::alt_babyjubjub::AltJubjubBn256);
    //assert!( tx.verify_sig(&pub_key) );
}<|MERGE_RESOLUTION|>--- conflicted
+++ resolved
@@ -177,32 +177,20 @@
     }
 
     fn create_new_block(&mut self, tx_for_commitments: &Sender<CommitRequest>) {
-<<<<<<< HEAD
-
         self.next_block_at_max = SystemTime::now() + Duration::from_secs(config::PADDING_INTERVAL);
+
         let txs = self.prepare_tx_for_block();
+
         if txs.is_empty() {
             return;
         }
-=======
-        self.next_block_at_max = SystemTime::now() + Duration::from_secs(config::PADDING_INTERVAL);
-
-        let txs = self.prepare_tx_for_block();
-
-        if txs.is_empty() {
-            return;
-        }
-
->>>>>>> 71030118
+
         let commit_request = self.apply_txs(txs);
 
         tx_for_commitments
             .send(commit_request)
             .expect("Commit request send");
-<<<<<<< HEAD
-=======
-
->>>>>>> 71030118
+
         self.state.block_number += 1; // bump current block number as we've made one
     }
 
