--- conflicted
+++ resolved
@@ -41,15 +41,7 @@
     Ok(BigDecimal::from_str(&string_wei_value)?)
 }
 
-<<<<<<< HEAD
-fn priority_op_fee() -> BigDecimal {
-    parse_ether("0.3").unwrap()
-}
-
 /// Used to sign and post ETH transactions for the zkSync contracts.
-=======
-/// Used to sign and post ETH transactions for the ZK Sync contracts.
->>>>>>> fec8b8d0
 #[derive(Debug)]
 pub struct EthereumAccount<T: Transport> {
     pub private_key: H256,
