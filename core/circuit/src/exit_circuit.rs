--- conflicted
+++ resolved
@@ -8,7 +8,6 @@
     circuit::{boolean::Boolean, num::AllocatedNum, sha256, Assignment},
     rescue::RescueEngine,
 };
-<<<<<<< HEAD
 // Workspace deps
 use models::{
     circuit::{
@@ -17,8 +16,8 @@
     },
     node::{AccountId, Engine, Fr, TokenId},
     params::{
-        ADDRESS_WIDTH, BALANCE_BIT_WIDTH, FR_BIT_WIDTH_PADDED, SUBTREE_HASH_WIDTH_PADDED,
-        TOKEN_BIT_WIDTH,
+        ACCOUNT_ID_BIT_WIDTH, ADDRESS_WIDTH, BALANCE_BIT_WIDTH, FR_BIT_WIDTH_PADDED,
+        SUBTREE_HASH_WIDTH_PADDED, TOKEN_BIT_WIDTH,
     },
 };
 // Local deps
@@ -28,14 +27,6 @@
     element::CircuitElement,
     operation::{OperationBranch, OperationBranchWitness},
     witness::utils::{apply_leaf_operation, get_audits},
-=======
-use models::circuit::utils::{append_be_fixed_width, be_bit_vector_into_bytes};
-use models::circuit::CircuitAccountTree;
-use models::node::{AccountId, Engine, Fr, TokenId};
-use models::params::{
-    ACCOUNT_ID_BIT_WIDTH, ADDRESS_WIDTH, BALANCE_BIT_WIDTH, FR_BIT_WIDTH_PADDED,
-    SUBTREE_HASH_WIDTH_PADDED, TOKEN_BIT_WIDTH,
->>>>>>> c8191c2d
 };
 
 #[derive(Clone)]
