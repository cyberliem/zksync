--- conflicted
+++ resolved
@@ -21,12 +21,8 @@
     let out_dir = {
         let mut out_dir = PathBuf::new();
         out_dir.push(&std::env::var("KEY_DIR").expect("KEY_DIR not set"));
-<<<<<<< HEAD
-        out_dir.push(&format!("{}", models::params::block_size_chunks()));
-=======
         out_dir.push(&format!("{}", franklin_constants::block_size_chunks()));
         out_dir.push(&format!("{}", franklin_constants::account_tree_depth()));
->>>>>>> a18caed7
         out_dir
     };
     let key_file_path = {
