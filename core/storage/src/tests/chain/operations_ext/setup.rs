// Built-in imports
// External imports
use bigdecimal::BigDecimal;
use chrono::{DateTime, Duration, Utc};
// Workspace imports
use crypto_exports::franklin_crypto::bellman::pairing::ff::Field;
use models::node::block::{Block, ExecutedOperations, ExecutedPriorityOp, ExecutedTx};
use models::node::operations::{ChangePubKeyOp, FranklinOp};
use models::node::priority_ops::PriorityOp;
use models::node::{
    Address, CloseOp, Deposit, DepositOp, Fr, FullExit, FullExitOp, Token, TransferOp,
    TransferToNewOp, WithdrawOp,
};
use testkit::zksync_account::ZksyncAccount;
// Local imports

pub struct TransactionsHistoryTestSetup {
    pub from_zksync_account: ZksyncAccount,
    pub to_zksync_account: ZksyncAccount,

    pub amount: BigDecimal,

    pub tokens: Vec<Token>,
    pub blocks: Vec<Block>,

    pub next_tx_time: DateTime<Utc>,
}

impl TransactionsHistoryTestSetup {
    pub fn new() -> Self {
        let tokens = vec![
            Token::new(0, Address::zero(), "ETH", 18), // used for deposits
            Token::new(1, Address::random(), "DAI", 18), // used for transfers
<<<<<<< HEAD
            Token::new(2, Address::random(), "FAU", 6), // used for withdraws
=======
            Token::new(2, Address::random(), "FAU", 18), // used for withdraws
>>>>>>> 0bac5ddc
        ];

        let from_account_id = 0xbabe;
        let from_zksync_account = ZksyncAccount::rand();
        from_zksync_account.set_account_id(Some(from_account_id));

        let to_account_id = 0xdcba;
        let to_zksync_account = ZksyncAccount::rand();
        to_zksync_account.set_account_id(Some(to_account_id));

        let amount = BigDecimal::from(1);

        Self {
            from_zksync_account,
            to_zksync_account,

            amount,

            tokens,
            blocks: Vec::new(),

            next_tx_time: Utc::now(),
        }
    }

    pub fn add_block(&mut self, block_id: u32) {
        let executed_deposit_op = self.create_deposit_op(block_id, 0);
        let executed_transfer_to_new_op = self.create_transfer_to_new_op(Some(1));
        let executed_transfer_op = self.create_transfer_tx(Some(2));
        let executed_close_op = self.create_close_tx(Some(3));
        let executed_change_pubkey_op = self.create_change_pubkey_tx(Some(4));
        let executed_withdraw_op = self.create_withdraw_tx(Some(5));
        let executed_full_exit_op = self.create_full_exit_op(block_id, 6);

        let operations = vec![
            executed_deposit_op,
            executed_full_exit_op,
            executed_transfer_to_new_op,
            executed_transfer_op,
            executed_withdraw_op,
            executed_close_op,
            executed_change_pubkey_op,
        ];

        let block = Block::new(
            block_id,
            Fr::zero(),
            0,
            operations,
            (0, 0), // Not important
            100,
        );

        self.blocks.push(block);
    }

    fn create_deposit_op(&mut self, block: u32, block_index: u32) -> ExecutedOperations {
        let deposit_op = FranklinOp::Deposit(Box::new(DepositOp {
            priority_op: Deposit {
                from: self.from_zksync_account.address,
                token: self.tokens[0].id,
                amount: self.amount.clone(),
                to: self.to_zksync_account.address,
            },
            account_id: self.from_zksync_account.get_account_id().unwrap(),
        }));

        let executed_op = ExecutedPriorityOp {
            priority_op: PriorityOp {
                serial_id: 0,
                data: deposit_op.try_get_priority_op().unwrap(),
                deadline_block: 0,
                eth_hash: hex::decode(format!("000000{}{}", block, block_index)).unwrap(),
                eth_block: 10,
            },
            op: deposit_op,
            block_index,
            created_at: self.get_tx_time(),
        };

        ExecutedOperations::PriorityOp(Box::new(executed_op))
    }

    fn create_full_exit_op(&mut self, block: u32, block_index: u32) -> ExecutedOperations {
        let full_exit_op = FranklinOp::FullExit(Box::new(FullExitOp {
            priority_op: FullExit {
                account_id: self.from_zksync_account.get_account_id().unwrap(),
                eth_address: self.from_zksync_account.address,
                token: self.tokens[2].id,
            },
            withdraw_amount: Some(self.amount.clone()),
        }));

        let executed_op = ExecutedPriorityOp {
            priority_op: PriorityOp {
                serial_id: 0,
                data: full_exit_op.try_get_priority_op().unwrap(),
                deadline_block: 0,
                eth_hash: hex::decode(format!("000000{}{}", block, block_index)).unwrap(),
                eth_block: 11,
            },
            op: full_exit_op,
            block_index,
            created_at: self.get_tx_time(),
        };

        ExecutedOperations::PriorityOp(Box::new(executed_op))
    }

    fn create_transfer_to_new_op(&mut self, block_index: Option<u32>) -> ExecutedOperations {
        let transfer_to_new_op = FranklinOp::TransferToNew(Box::new(TransferToNewOp {
            tx: self
                .from_zksync_account
                .sign_transfer(
                    self.tokens[1].id,
                    &self.tokens[1].symbol,
                    self.amount.clone(),
                    BigDecimal::from(0),
                    &self.to_zksync_account.address,
                    None,
                    true,
                )
                .0,
            from: self.from_zksync_account.get_account_id().unwrap(),
            to: self.to_zksync_account.get_account_id().unwrap(),
        }));

        let executed_transfer_to_new_op = ExecutedTx {
            tx: transfer_to_new_op.try_get_tx().unwrap(),
            success: true,
            op: Some(transfer_to_new_op),
            fail_reason: None,
            block_index,
            created_at: self.get_tx_time(),
        };

        ExecutedOperations::Tx(Box::new(executed_transfer_to_new_op))
    }

    fn create_transfer_tx(&mut self, block_index: Option<u32>) -> ExecutedOperations {
        let transfer_op = FranklinOp::Transfer(Box::new(TransferOp {
            tx: self
                .from_zksync_account
                .sign_transfer(
                    self.tokens[1].id,
                    &self.tokens[1].symbol,
                    self.amount.clone(),
                    BigDecimal::from(0),
                    &self.to_zksync_account.address,
                    None,
                    true,
                )
                .0,
            from: self.from_zksync_account.get_account_id().unwrap(),
            to: self.to_zksync_account.get_account_id().unwrap(),
        }));

        let executed_transfer_op = ExecutedTx {
            tx: transfer_op.try_get_tx().unwrap(),
            success: true,
            op: Some(transfer_op),
            fail_reason: None,
            block_index,
            created_at: self.get_tx_time(),
        };

        ExecutedOperations::Tx(Box::new(executed_transfer_op))
    }

    fn create_withdraw_tx(&mut self, block_index: Option<u32>) -> ExecutedOperations {
        let withdraw_op = FranklinOp::Withdraw(Box::new(WithdrawOp {
            tx: self
                .from_zksync_account
                .sign_withdraw(
                    self.tokens[2].id,
                    &self.tokens[2].symbol,
                    self.amount.clone(),
                    BigDecimal::from(0),
                    &self.to_zksync_account.address,
                    None,
                    true,
                )
                .0,
            account_id: self.from_zksync_account.get_account_id().unwrap(),
        }));

        let executed_withdraw_op = ExecutedTx {
            tx: withdraw_op.try_get_tx().unwrap(),
            success: true,
            op: Some(withdraw_op),
            fail_reason: None,
            block_index,
            created_at: self.get_tx_time(),
        };

        ExecutedOperations::Tx(Box::new(executed_withdraw_op))
    }

    fn create_close_tx(&mut self, block_index: Option<u32>) -> ExecutedOperations {
        let close_op = FranklinOp::Close(Box::new(CloseOp {
            tx: self.from_zksync_account.sign_close(None, false),
            account_id: self.from_zksync_account.get_account_id().unwrap(),
        }));

        let executed_close_op = ExecutedTx {
            tx: close_op.try_get_tx().unwrap(),
            success: true,
            op: Some(close_op),
            fail_reason: None,
            block_index,
            created_at: self.get_tx_time(),
        };

        ExecutedOperations::Tx(Box::new(executed_close_op))
    }

    fn create_change_pubkey_tx(&mut self, block_index: Option<u32>) -> ExecutedOperations {
        let change_pubkey_op = FranklinOp::ChangePubKeyOffchain(Box::new(ChangePubKeyOp {
            tx: self
                .from_zksync_account
                .create_change_pubkey_tx(None, false, false),
            account_id: self.from_zksync_account.get_account_id().unwrap(),
        }));

        let executed_change_pubkey_op = ExecutedTx {
            tx: change_pubkey_op.try_get_tx().unwrap(),
            success: true,
            op: Some(change_pubkey_op),
            fail_reason: None,
            block_index,
            created_at: self.get_tx_time(),
        };

        ExecutedOperations::Tx(Box::new(executed_change_pubkey_op))
    }

    /// This method is important, since it seems that during database roundtrip timestamp
    /// can be rounded and loose several microseconds in precision, which have lead to the
    /// test failures (txs were using `chrono::Utc::now()` and had difference of 1-2 microsecond
    /// between them, which was lost after loading from the DB => multiple txs had the same
    /// timestamp and order could vary from call to call).
    fn get_tx_time(&mut self) -> DateTime<Utc> {
        let current_time = self.next_tx_time;
        self.next_tx_time = current_time + Duration::milliseconds(10);

        current_time
    }
}<|MERGE_RESOLUTION|>--- conflicted
+++ resolved
@@ -1,7 +1,7 @@
 // Built-in imports
 // External imports
-use bigdecimal::BigDecimal;
 use chrono::{DateTime, Duration, Utc};
+use num::BigUint;
 // Workspace imports
 use crypto_exports::franklin_crypto::bellman::pairing::ff::Field;
 use models::node::block::{Block, ExecutedOperations, ExecutedPriorityOp, ExecutedTx};
@@ -18,7 +18,7 @@
     pub from_zksync_account: ZksyncAccount,
     pub to_zksync_account: ZksyncAccount,
 
-    pub amount: BigDecimal,
+    pub amount: BigUint,
 
     pub tokens: Vec<Token>,
     pub blocks: Vec<Block>,
@@ -31,11 +31,7 @@
         let tokens = vec![
             Token::new(0, Address::zero(), "ETH", 18), // used for deposits
             Token::new(1, Address::random(), "DAI", 18), // used for transfers
-<<<<<<< HEAD
             Token::new(2, Address::random(), "FAU", 6), // used for withdraws
-=======
-            Token::new(2, Address::random(), "FAU", 18), // used for withdraws
->>>>>>> 0bac5ddc
         ];
 
         let from_account_id = 0xbabe;
@@ -46,7 +42,7 @@
         let to_zksync_account = ZksyncAccount::rand();
         to_zksync_account.set_account_id(Some(to_account_id));
 
-        let amount = BigDecimal::from(1);
+        let amount = 1u32.into();
 
         Self {
             from_zksync_account,
@@ -153,7 +149,7 @@
                     self.tokens[1].id,
                     &self.tokens[1].symbol,
                     self.amount.clone(),
-                    BigDecimal::from(0),
+                    0u32.into(),
                     &self.to_zksync_account.address,
                     None,
                     true,
@@ -183,7 +179,7 @@
                     self.tokens[1].id,
                     &self.tokens[1].symbol,
                     self.amount.clone(),
-                    BigDecimal::from(0),
+                    0u32.into(),
                     &self.to_zksync_account.address,
                     None,
                     true,
@@ -213,7 +209,7 @@
                     self.tokens[2].id,
                     &self.tokens[2].symbol,
                     self.amount.clone(),
-                    BigDecimal::from(0),
+                    0u32.into(),
                     &self.to_zksync_account.address,
                     None,
                     true,
