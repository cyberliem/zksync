--- conflicted
+++ resolved
@@ -1,22 +1,6 @@
-use super::tx::TxSignature;
-use super::AccountAddress;
 use super::AccountId;
 use super::FranklinTx;
 use crate::node::{
-<<<<<<< HEAD
-    pack_fee_amount, pack_token_amount, unpack_fee_amount, unpack_token_amount, Close, Deposit,
-    FranklinPriorityOp, FullExit, Transfer, Withdraw,
-};
-use crate::params::FR_ADDRESS_LEN;
-use crate::primitives::{
-    big_decimal_to_u128, bytes32_from_slice, bytes_slice_to_uint128, bytes_slice_to_uint32,
-    u128_to_bigdecimal,
-};
-use bigdecimal::BigDecimal;
-use ethabi::{decode, ParamType};
-use std::convert::TryFrom;
-use web3::types::{Address, U256};
-=======
     pack_fee_amount, pack_token_amount, Close, Deposit, FranklinPriorityOp, FullExit, Transfer,
     Withdraw,
 };
@@ -25,7 +9,6 @@
     big_decimal_to_u128, bytes_slice_to_uint128, bytes_slice_to_uint32, u128_to_bigdecimal,
 };
 use bigdecimal::BigDecimal;
->>>>>>> 9782f114
 
 pub const TX_TYPE_BYTES_LENGTH: usize = 1;
 pub const ACCOUNT_ID_BYTES_LENGTH: usize = 3;
