--- conflicted
+++ resolved
@@ -138,20 +138,13 @@
 
 # Contracts
 
-test-contracts: confirm_action 
-	@bin/prepare-test-contracts.sh
-	@bin/contracts-test.sh
-
 deploy-contracts: confirm_action
 	@bin/deploy-contracts.sh
 
-<<<<<<< HEAD
-=======
 test-contracts: confirm_action
 	@bin/prepare-test-contracts.sh
 	@bin/contracts-test.sh
 
->>>>>>> 80852f97
 build-contracts: confirm_action
 	@cd contracts && yarn build
 
