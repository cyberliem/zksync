--- conflicted
+++ resolved
@@ -1,6 +1,7 @@
+---
 kind: pipeline
 type: docker
-name: loadtest-nightly
+name: tests
 
 platform:
   os: linux
@@ -21,18 +22,19 @@
   - name: cache
     path: /cache
 
-- name: prepare-for-loadtest
+- name: init
   image: matterlabs/ci
   commands:
   - export ZKSYNC_HOME=`pwd`
   - export PATH=$ZKSYNC_HOME/bin:$PATH
   - ci-prepare-env.sh
+  - zksync dummy-prover ensure-disabled
   - zksync env ci
   - zksync yarn
-  - zksync plonk-setup download monomial `get_required_plonk_setup_powers`
+  - zksync db-wait
+  - zksync db-setup
+  - zksync plonk-setup check || zksync plonk-setup download
   - zksync verify-keys unpack
-<<<<<<< HEAD
-=======
   - zksync dummy-prover ensure-disabled
   depends_on:
   - restore-cache
@@ -189,14 +191,13 @@
   - ci-prepare-env.sh
   - zksync env ci
   - zksync yarn
->>>>>>> c8191c2d
   - zksync db-wait
   - zksync db-setup
-  - zksync build-contracts
-  - zksync db-reset
+  - zksync verify-keys unpack
   - zksync genesis
-  - zksync redeploy
-  - f cargo build --release
+  - zksync dummy-prover enable
+  - f cargo build --release --bin server
+  - f cargo build --release --bin dummy_prover
   depends_on:
   - restore-cache
 
@@ -208,7 +209,7 @@
   - export PATH=$ZKSYNC_HOME/bin:$PATH
   - zksync server
   depends_on:
-  - prepare-for-loadtest
+  - preparations-for-integration-simple
 
 - name: start-prover-detached
   image: matterlabs/ci
@@ -216,17 +217,18 @@
   commands:
   - export ZKSYNC_HOME=`pwd`
   - export PATH=$ZKSYNC_HOME/bin:$PATH
-  - zksync prover 10
-  depends_on:
-  - start-server-detached
-
-- name: loadtest
-  image: matterlabs/ci
-  commands:
-  - export ZKSYNC_HOME=`pwd`
-  - export PATH=$ZKSYNC_HOME/bin:$PATH
-  - sleep 30
-  - zksync loadtest execution `pwd`/etc/ci/loadtest-nightly.json
+  - zksync dummy-prover
+  depends_on:
+  - preparations-for-integration-simple
+
+- name: integration-simple
+  image: matterlabs/ci
+  commands:
+  - export ZKSYNC_HOME=`pwd`
+  - export PATH=$ZKSYNC_HOME/bin:$PATH
+  - sleep 15
+  - zksync integration-simple
+  - zksync integration-full-exit
   depends_on:
   - start-server-detached
   - start-prover-detached
@@ -248,512 +250,256 @@
 trigger:
   event:
   - pull_request
-  - cron
-
-
-#---
-#kind: pipeline
-#type: docker
-#name: tests
-#
-#platform:
-#  os: linux
-#  arch: amd64
-#
-#clone:
-#  depth: 10
-#
-#steps:
-#- name: restore-cache
-#  image: drillster/drone-volume-cache
-#  settings:
-#    mount:
-#    - ./target/rust-ci-cache
-#    - ./keys/setup
-#    restore: true
-#  volumes:
-#  - name: cache
-#    path: /cache
-#
-#- name: init
-#  image: matterlabs/ci
-#  commands:
-#  - export ZKSYNC_HOME=`pwd`
-#  - export PATH=$ZKSYNC_HOME/bin:$PATH
-#  - ci-prepare-env.sh
-#  - zksync dummy-prover ensure-disabled
-#  - zksync env ci
-#  - zksync yarn
-#  - zksync db-wait
-#  - zksync db-setup
-#  - zksync plonk-setup check || zksync plonk-setup download
-#  - zksync verify-keys unpack
-#  - zksync dummy-prover ensure-disabled
-#  depends_on:
-#  - restore-cache
-#
-#- name: rust-checks
-#  image: matterlabs/ci
-#  commands:
-#  - export ZKSYNC_HOME=`pwd`
-#  - export PATH=$ZKSYNC_HOME/bin:$PATH
-#  - cargo fmt -- --check
-#  - f cargo clippy --tests --benches -- -D warnings
-#  depends_on:
-#  - init
-#
-#- name: rust-build
-#  image: matterlabs/ci
-#  commands:
-#  - export ZKSYNC_HOME=`pwd`
-#  - export PATH=$ZKSYNC_HOME/bin:$PATH
-#  - f cargo build --release --all-targets
-#  - f cargo test --release --all-targets --no-run
-#  - f cargo test --release -p prover --no-run
-#  - f cargo test --release -p circuit --no-run
-#  - pushd core/storage
-#  - f cargo test --release -p storage --features "db_test" --no-run
-#  - popd
-#  - sccache --show-stats
-#  depends_on:
-#  - init
-#
-#- name: run-genesis
-#  image: matterlabs/ci
-#  commands:
-#  - export ZKSYNC_HOME=`pwd`
-#  - export PATH=$ZKSYNC_HOME/bin:$PATH
-#  - zksync genesis
-#  depends_on:
-#  - rust-build
-#
-#- name: circuit-rust-tests
-#  image: matterlabs/ci
-#  commands:
-#  - export ZKSYNC_HOME=`pwd`
-#  - export PATH=$ZKSYNC_HOME/bin:$PATH
-#  - zksync circuit-tests
-#  depends_on:
-#  - run-genesis
-#
-#- name: non-circuit-rust-tests
-#  image: matterlabs/ci
-#  commands:
-#  - export ZKSYNC_HOME=`pwd`
-#  - export PATH=$ZKSYNC_HOME/bin:$PATH
-#  - zksync prover-tests
-#  - zksync db-test
-#  - f cargo test --release
-#  depends_on:
-#  - run-genesis
-#
-#- name: build-contracts
-#  image: matterlabs/ci
-#  commands:
-#  - export ZKSYNC_HOME=`pwd`
-#  - export PATH=$ZKSYNC_HOME/bin:$PATH
-#  - zksync build-contracts
-#  depends_on:
-#  - init
-#
-#- name: ganache
-#  image: matterlabs/ganache
-#  detach: true
-#  depends_on:
-#  - build-contracts
-#  - run-genesis
-#
-#- name: redeploy-and-integration-testkit
-#  image: matterlabs/ci
-#  commands:
-#  - export ZKSYNC_HOME=`pwd`
-#  - export PATH=$ZKSYNC_HOME/bin:$PATH
-#  - zksync redeploy
-#  - zksync integration-testkit
-#  depends_on:
-#  - run-genesis
-#  - build-contracts
-#  - ganache
-#
-#- name: contract-test
-#  image: matterlabs/ci
-#  commands:
-#  - export ZKSYNC_HOME=`pwd`
-#  - export PATH=$ZKSYNC_HOME/bin:$PATH
-#  - zksync test-contracts
-#  depends_on:
-#  - build-contracts
-#
-#- name: rebuild-cache
-#  image: drillster/drone-volume-cache
-#  settings:
-#    mount:
-#    - ./target/rust-ci-cache
-#    - ./keys/setup
-#    rebuild: true
-#  volumes:
-#  - name: cache
-#    path: /cache
-#  depends_on:
-#  - redeploy-and-integration-testkit
-#  - circuit-rust-tests
-#  - non-circuit-rust-tests
-#
-#services:
-#- name: geth
-#  image: matterlabs/geth:latest
-#
-#- name: postgres
-#  image: postgres:10.4
-#
-#volumes:
-#- name: cache
-#  host:
-#    path: /drone-cache
-#
-#trigger:
-#  event:
-#  - pull_request
-#
-#---
-#kind: pipeline
-#type: docker
-#name: integration-simple-fullexit
-#
-#platform:
-#  os: linux
-#  arch: amd64
-#
-#clone:
-#  depth: 10
-#
-#steps:
-#- name: restore-cache
-#  image: drillster/drone-volume-cache
-#  settings:
-#    mount:
-#    - ./target/rust-ci-cache
-#    - ./keys/setup
-#    restore: true
-#  volumes:
-#  - name: cache
-#    path: /cache
-#
-#- name: preparations-for-integration-simple
-#  image: matterlabs/ci
-#  commands:
-#  - export ZKSYNC_HOME=`pwd`
-#  - export PATH=$ZKSYNC_HOME/bin:$PATH
-#  - ci-prepare-env.sh
-#  - zksync env ci
-#  - zksync yarn
-#  - zksync db-wait
-#  - zksync db-setup
-#  - zksync verify-keys unpack
-#  - zksync genesis
-#  - zksync dummy-prover enable
-#  - f cargo build --release --bin server
-#  - f cargo build --release --bin dummy_prover
-#  depends_on:
-#  - restore-cache
-#
-#- name: start-server-detached
-#  image: matterlabs/ci
-#  detach: true
-#  commands:
-#  - export ZKSYNC_HOME=`pwd`
-#  - export PATH=$ZKSYNC_HOME/bin:$PATH
-#  - zksync server
-#  depends_on:
-#  - preparations-for-integration-simple
-#
-#- name: start-prover-detached
-#  image: matterlabs/ci
-#  detach: true
-#  commands:
-#  - export ZKSYNC_HOME=`pwd`
-#  - export PATH=$ZKSYNC_HOME/bin:$PATH
-#  - zksync dummy-prover
-#  depends_on:
-#  - preparations-for-integration-simple
-#
-#- name: integration-simple
-#  image: matterlabs/ci
-#  commands:
-#  - export ZKSYNC_HOME=`pwd`
-#  - export PATH=$ZKSYNC_HOME/bin:$PATH
-#  - sleep 15
-#  - zksync integration-simple
-#  - zksync integration-full-exit
-#  depends_on:
-#  - start-server-detached
-#  - start-prover-detached
-#
-#services:
-#- name: geth
-#  image: matterlabs/geth:latest
-#
-#- name: postgres
-#  image: postgres:10.4
-#
-#volumes:
-#- name: cache
-#  host:
-#    path: /drone-cache
-#
-#trigger:
-#  event:
-#  - pull_request
-#
-#---
-#kind: pipeline
-#type: docker
-#name: update-stage
-#
-#platform:
-#  os: linux
-#  arch: amd64
-#
-#clone:
-#  depth: 10
-#
-#steps:
-#- name: restore-cache
-#  image: drillster/drone-volume-cache
-#  settings:
-#    mount:
-#    - ./target/rust-ci-cache
-#    - ./keys/setup
-#    restore: true
-#  volumes:
-#  - name: cache
-#    path: /cache
-#
-#- name: init
-#  image: matterlabs/ci
-#  commands:
-#  - git checkout ${DRONE_COMMIT_SHA}
-#  - export ZKSYNC_HOME=`pwd`
-#  - export PATH=$ZKSYNC_HOME/bin:$PATH
-#  - echo -n $STAGE_ENV_BASE64| base64 --decode > $ZKSYNC_HOME/etc/env/stage.env
-#  - zksync env stage
-#  - zksync yarn
-#  - zksync plonk-setup check || zksync plonk-setup download
-#  - zksync verify-keys unpack
-#  - zksync build-contracts
-#  environment:
-#    STAGE_ENV_BASE64:
-#      from_secret: stage_env_base64
-#  depends_on:
-#  - restore-cache
-#
-#- name: client-and-explorer-build
-#  image: matterlabs/ci
-#  commands:
-#  - export ZKSYNC_HOME=`pwd`
-#  - export PATH=$ZKSYNC_HOME/bin:$PATH
-#  - zksync env stage
-#  - zksync yarn
-#  - zksync dist-client > /dev/null
-#  - zksync dist-explorer > /dev/null
-#  depends_on:
-#  - init
-#
-#- name: nginx-image-publish
-#  image: docker
-#  commands:
-#  - docker login -u $USERNAME -p $PASSWORD
-#  - docker build -t $REPO:${DRONE_COMMIT_SHA:0:8} -f $DOCKERFILE .
-#  - docker push $REPO:${DRONE_COMMIT_SHA:0:8}
-#  environment:
-#    DOCKERFILE: ./docker/nginx/Dockerfile
-#    PASSWORD:
-#      from_secret: docker_password
-#    REPO: matterlabs/nginx
-#    USERNAME:
-#      from_secret: docker_username
-#  volumes:
-#  - name: docker-sock
-#    path: /var/run/docker.sock
-#  depends_on:
-#  - client-and-explorer-build
-#
-#- name: build-rust
-#  image: ekidd/rust-musl-builder
-#  commands:
-#  - export ZKSYNC_HOME=`pwd`
-#  - export PATH=$ZKSYNC_HOME/bin:$PATH
-#  - zksync env stage
-#  - sudo chown -R rust:rust /home/rust/.cargo/git /home/rust/.cargo/registry
-#  - sudo chown -R rust:rust ./target
-#  - f cargo build --release
-#  volumes:
-#  - name: cargo-git-musl
-#    path: /home/rust/.cargo/git
-#  - name: cargo-registry-musl
-#    path: /home/rust/.cargo/registry
-#  depends_on:
-#  - init
-#
-#- name: server-supervisor-image-publish
-#  image: docker
-#  commands:
-#  - docker login -u $USERNAME -p $PASSWORD
-#  - docker build -t $REPO:${DRONE_COMMIT_SHA:0:8} -f $DOCKERFILE .
-#  - docker push $REPO:${DRONE_COMMIT_SHA:0:8}
-#  environment:
-#    DOCKERFILE: ./docker/server_supervisor/Dockerfile
-#    PASSWORD:
-#      from_secret: docker_password
-#    REPO: matterlabs/server_supervisor
-#    USERNAME:
-#      from_secret: docker_username
-#  volumes:
-#  - name: docker-sock
-#    path: /var/run/docker.sock
-#  depends_on:
-#  - build-rust
-#
-#- name: server-image-publish
-#  image: docker
-#  commands:
-#  - docker login -u $USERNAME -p $PASSWORD
-#  - docker build -t $REPO:${DRONE_COMMIT_SHA:0:8} -f $DOCKERFILE .
-#  - docker push $REPO:${DRONE_COMMIT_SHA:0:8}
-#  environment:
-#    DOCKERFILE: ./docker/server/Dockerfile
-#    PASSWORD:
-#      from_secret: docker_password
-#    REPO: matterlabs/server
-#    USERNAME:
-#      from_secret: docker_username
-#  volumes:
-#  - name: docker-sock
-#    path: /var/run/docker.sock
-#  depends_on:
-#  - build-rust
-#
-#- name: prover-image-publish
-#  image: docker
-#  commands:
-#  - docker login -u $USERNAME -p $PASSWORD
-#  - docker build -t $REPO:${DRONE_COMMIT_SHA:0:8} -f $DOCKERFILE .
-#  - docker push $REPO:${DRONE_COMMIT_SHA:0:8}
-#  environment:
-#    DOCKERFILE: ./docker/prover/Dockerfile
-#    PASSWORD:
-#      from_secret: docker_password
-#    REPO: matterlabs/prover
-#    USERNAME:
-#      from_secret: docker_username
-#  volumes:
-#  - name: docker-sock
-#    path: /var/run/docker.sock
-#  depends_on:
-#  - build-rust
-#
-#- name: stage-deploy
-#  image: matterlabs/ci
-#  commands:
-#  - export ZKSYNC_HOME=`pwd`
-#  - export PATH=$ZKSYNC_HOME/bin:$PATH
-#  - echo -n $KUBECONFIG_BASE64 | base64 --decode > `pwd`/kubeconfig.yaml
-#  - python3 $ZKSYNC_HOME/bin/replace-env-variable.py $ZKSYNC_HOME/etc/env/stage.env KUBECONFIG=`pwd`/kubeconfig.yaml
-#  - zksync db-migrate
-#  - zksync apply-kubeconfig
-#  - zksync restart
-#  environment:
-#    KUBECONFIG_BASE64:
-#      from_secret: stage_kubeconfig_base64
-#  depends_on:
-#  - nginx-image-publish
-#  - server-image-publish
-#  - prover-image-publish
-#
-#volumes:
-#- name: cache
-#  host:
-#    path: /drone-cache
-#- name: docker-sock
-#  host:
-#    path: /var/run/docker.sock
-#- name: cargo-git-musl
-#  host:
-#    path: /tmp/cargo-git-musl
-#- name: cargo-registry-musl
-#  host:
-#    path: /tmp/cargo-registry-musl
-#
-#trigger:
-#  event:
-#  - promote
-#  target:
-#  - stage
-#
-#---
-#kind: pipeline
-#type: docker
-#name: update-testnet
-#
-#platform:
-#  os: linux
-#  arch: amd64
-#
-#clone:
-#  depth: 1
-#
-#steps:
-#- name: check out to commit
-#  image: matterlabs/ci
-#  commands:
-#  - git checkout ${DRONE_COMMIT_SHA}
-#
-#- name: check-images-exist
-#  image: docker
-#  commands:
-#  - docker login -u $USERNAME -p $PASSWORD
-#  - docker pull matterlabs/server:${DRONE_COMMIT_SHA:0:8}
-#  - docker pull matterlabs/prover:${DRONE_COMMIT_SHA:0:8}
-#  - docker pull matterlabs/nginx:${DRONE_COMMIT_SHA:0:8}
-#  environment:
-#    ENV_BASE64:
-#      from_secret: ${ZKSYNC_ENV}_env_base64
-#    PASSWORD:
-#      from_secret: docker_password
-#    USERNAME:
-#      from_secret: docker_username
-#  volumes:
-#  - name: docker-sock
-#    path: /var/run/docker.sock
-#
-#- name: testnet-deploy
-#  image: matterlabs/ci
-#  commands:
-#  - export ZKSYNC_HOME=`pwd`
-#  - export PATH=$ZKSYNC_HOME/bin:$PATH
-#  - echo -n $ENV_BASE64 | base64 --decode > $ZKSYNC_HOME/etc/env/${ZKSYNC_ENV}.env
-#  - zksync env ${ZKSYNC_ENV}
-#  - echo -n $KUBECONFIG_BASE64 | base64 --decode > `pwd`/kubeconfig.yaml
-#  - python3 $ZKSYNC_HOME/bin/replace-env-variable.py $ZKSYNC_HOME/etc/env/${ZKSYNC_ENV}.env KUBECONFIG=`pwd`/kubeconfig.yaml
-#  - zksync db-migrate
-#  - zksync apply-kubeconfig
-#  - zksync restart
-#  environment:
-#    ENV_BASE64:
-#      from_secret: ${ZKSYNC_ENV}_env_base64
-#    KUBECONFIG_BASE64:
-#      from_secret: ${ZKSYNC_ENV}_kubeconfig_base64
-#
-#volumes:
-#- name: docker-sock
-#  host:
-#    path: /var/run/docker.sock
-#
-#trigger:
-#  event:
-#  - promote
-#  target:
-#  - testnet
-#  - ropsten
-#
-#...
+
+---
+kind: pipeline
+type: docker
+name: update-stage
+
+platform:
+  os: linux
+  arch: amd64
+
+clone:
+  depth: 10
+
+steps:
+- name: restore-cache
+  image: drillster/drone-volume-cache
+  settings:
+    mount:
+    - ./target/rust-ci-cache
+    - ./keys/setup
+    restore: true
+  volumes:
+  - name: cache
+    path: /cache
+
+- name: init
+  image: matterlabs/ci
+  commands:
+  - git checkout ${DRONE_COMMIT_SHA}
+  - export ZKSYNC_HOME=`pwd`
+  - export PATH=$ZKSYNC_HOME/bin:$PATH
+  - echo -n $STAGE_ENV_BASE64| base64 --decode > $ZKSYNC_HOME/etc/env/stage.env
+  - zksync env stage
+  - zksync yarn
+  - zksync plonk-setup check || zksync plonk-setup download
+  - zksync verify-keys unpack
+  - zksync build-contracts
+  environment:
+    STAGE_ENV_BASE64:
+      from_secret: stage_env_base64
+  depends_on:
+  - restore-cache
+
+- name: client-and-explorer-build
+  image: matterlabs/ci
+  commands:
+  - export ZKSYNC_HOME=`pwd`
+  - export PATH=$ZKSYNC_HOME/bin:$PATH
+  - zksync env stage
+  - zksync yarn
+  - zksync dist-client > /dev/null
+  - zksync dist-explorer > /dev/null
+  depends_on:
+  - init
+
+- name: nginx-image-publish
+  image: docker
+  commands:
+  - docker login -u $USERNAME -p $PASSWORD
+  - docker build -t $REPO:${DRONE_COMMIT_SHA:0:8} -f $DOCKERFILE .
+  - docker push $REPO:${DRONE_COMMIT_SHA:0:8}
+  environment:
+    DOCKERFILE: ./docker/nginx/Dockerfile
+    PASSWORD:
+      from_secret: docker_password
+    REPO: matterlabs/nginx
+    USERNAME:
+      from_secret: docker_username
+  volumes:
+  - name: docker-sock
+    path: /var/run/docker.sock
+  depends_on:
+  - client-and-explorer-build
+
+- name: build-rust
+  image: ekidd/rust-musl-builder
+  commands:
+  - export ZKSYNC_HOME=`pwd`
+  - export PATH=$ZKSYNC_HOME/bin:$PATH
+  - zksync env stage
+  - sudo chown -R rust:rust /home/rust/.cargo/git /home/rust/.cargo/registry
+  - sudo chown -R rust:rust ./target
+  - f cargo build --release
+  volumes:
+  - name: cargo-git-musl
+    path: /home/rust/.cargo/git
+  - name: cargo-registry-musl
+    path: /home/rust/.cargo/registry
+  depends_on:
+  - init
+
+- name: server-supervisor-image-publish
+  image: docker
+  commands:
+  - docker login -u $USERNAME -p $PASSWORD
+  - docker build -t $REPO:${DRONE_COMMIT_SHA:0:8} -f $DOCKERFILE .
+  - docker push $REPO:${DRONE_COMMIT_SHA:0:8}
+  environment:
+    DOCKERFILE: ./docker/server_supervisor/Dockerfile
+    PASSWORD:
+      from_secret: docker_password
+    REPO: matterlabs/server_supervisor
+    USERNAME:
+      from_secret: docker_username
+  volumes:
+  - name: docker-sock
+    path: /var/run/docker.sock
+  depends_on:
+  - build-rust
+
+- name: server-image-publish
+  image: docker
+  commands:
+  - docker login -u $USERNAME -p $PASSWORD
+  - docker build -t $REPO:${DRONE_COMMIT_SHA:0:8} -f $DOCKERFILE .
+  - docker push $REPO:${DRONE_COMMIT_SHA:0:8}
+  environment:
+    DOCKERFILE: ./docker/server/Dockerfile
+    PASSWORD:
+      from_secret: docker_password
+    REPO: matterlabs/server
+    USERNAME:
+      from_secret: docker_username
+  volumes:
+  - name: docker-sock
+    path: /var/run/docker.sock
+  depends_on:
+  - build-rust
+
+- name: prover-image-publish
+  image: docker
+  commands:
+  - docker login -u $USERNAME -p $PASSWORD
+  - docker build -t $REPO:${DRONE_COMMIT_SHA:0:8} -f $DOCKERFILE .
+  - docker push $REPO:${DRONE_COMMIT_SHA:0:8}
+  environment:
+    DOCKERFILE: ./docker/prover/Dockerfile
+    PASSWORD:
+      from_secret: docker_password
+    REPO: matterlabs/prover
+    USERNAME:
+      from_secret: docker_username
+  volumes:
+  - name: docker-sock
+    path: /var/run/docker.sock
+  depends_on:
+  - build-rust
+
+- name: stage-deploy
+  image: matterlabs/ci
+  commands:
+  - export ZKSYNC_HOME=`pwd`
+  - export PATH=$ZKSYNC_HOME/bin:$PATH
+  - echo -n $KUBECONFIG_BASE64 | base64 --decode > `pwd`/kubeconfig.yaml
+  - python3 $ZKSYNC_HOME/bin/replace-env-variable.py $ZKSYNC_HOME/etc/env/stage.env KUBECONFIG=`pwd`/kubeconfig.yaml
+  - zksync db-migrate
+  - zksync apply-kubeconfig
+  - zksync restart
+  environment:
+    KUBECONFIG_BASE64:
+      from_secret: stage_kubeconfig_base64
+  depends_on:
+  - nginx-image-publish
+  - server-image-publish
+  - prover-image-publish
+
+volumes:
+- name: cache
+  host:
+    path: /drone-cache
+- name: docker-sock
+  host:
+    path: /var/run/docker.sock
+- name: cargo-git-musl
+  host:
+    path: /tmp/cargo-git-musl
+- name: cargo-registry-musl
+  host:
+    path: /tmp/cargo-registry-musl
+
+trigger:
+  event:
+  - promote
+  target:
+  - stage
+
+---
+kind: pipeline
+type: docker
+name: update-testnet
+
+platform:
+  os: linux
+  arch: amd64
+
+clone:
+  depth: 1
+
+steps:
+- name: check out to commit
+  image: matterlabs/ci
+  commands:
+  - git checkout ${DRONE_COMMIT_SHA}
+
+- name: check-images-exist
+  image: docker
+  commands:
+  - docker login -u $USERNAME -p $PASSWORD
+  - docker pull matterlabs/server:${DRONE_COMMIT_SHA:0:8}
+  - docker pull matterlabs/prover:${DRONE_COMMIT_SHA:0:8}
+  - docker pull matterlabs/nginx:${DRONE_COMMIT_SHA:0:8}
+  environment:
+    ENV_BASE64:
+      from_secret: ${ZKSYNC_ENV}_env_base64
+    PASSWORD:
+      from_secret: docker_password
+    USERNAME:
+      from_secret: docker_username
+  volumes:
+  - name: docker-sock
+    path: /var/run/docker.sock
+
+- name: testnet-deploy
+  image: matterlabs/ci
+  commands:
+  - export ZKSYNC_HOME=`pwd`
+  - export PATH=$ZKSYNC_HOME/bin:$PATH
+  - echo -n $ENV_BASE64 | base64 --decode > $ZKSYNC_HOME/etc/env/${ZKSYNC_ENV}.env
+  - zksync env ${ZKSYNC_ENV}
+  - echo -n $KUBECONFIG_BASE64 | base64 --decode > `pwd`/kubeconfig.yaml
+  - python3 $ZKSYNC_HOME/bin/replace-env-variable.py $ZKSYNC_HOME/etc/env/${ZKSYNC_ENV}.env KUBECONFIG=`pwd`/kubeconfig.yaml
+  - zksync db-migrate
+  - zksync apply-kubeconfig
+  - zksync restart
+  environment:
+    ENV_BASE64:
+      from_secret: ${ZKSYNC_ENV}_env_base64
+    KUBECONFIG_BASE64:
+      from_secret: ${ZKSYNC_ENV}_kubeconfig_base64
+
+volumes:
+- name: docker-sock
+  host:
+    path: /var/run/docker.sock
+
+trigger:
+  event:
+  - promote
+  target:
+  - testnet
+  - ropsten
+
+...