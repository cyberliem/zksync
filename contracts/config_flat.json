--- conflicted
+++ resolved
@@ -1,23 +1,10 @@
 {
     "sourcesPath": "./flat",
     "targetPath": "./flat_build",
-<<<<<<< HEAD
     "compilerOptions": {
         "optimizer": {
             "enabled": true,
-            "runs": 200,
-            "details": {
-                "peephole": true,
-                "jumpdestRemover": true,
-                "orderLiterals": true,
-                "deduplicate": true,
-                "cse": true,
-                "constantOptimizer": true,
-                "yul": false
-            }
+            "runs": 200
         }
     }
-=======
-    "solcVersion": "v0.5.10+commit.5a6ea5b1"
->>>>>>> f23d613b
 }