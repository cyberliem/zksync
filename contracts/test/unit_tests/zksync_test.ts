--- conflicted
+++ resolved
@@ -332,13 +332,8 @@
         zksyncContract.connect(wallet);
         const withdrawAmount = parseEther("1.0");
 
-<<<<<<< HEAD
-        const {revertReason} = await getCallRevertReason( async () => await performWithdraw(wallet, incorrectTokenContract.address, 1, withdrawAmount.add(1)));
+        const {revertReason} = await getCallRevertReason(async () => await performWithdraw(wallet, incorrectTokenContract.address, 1, withdrawAmount.add(1)));
         expect(revertReason, "wrong revert reason").eq("gvs11");
-=======
-        const {revertReason} = await getCallRevertReason(async () => await performWithdraw(wallet, incorrectTokenContract.address, 1, withdrawAmount.add(1)));
-        expect(revertReason, "wrong revert reason").eq("gvs12");
->>>>>>> b8dabbfe
     });
 
     it("Complete pending withdawals, eth, known erc20", async () => {
