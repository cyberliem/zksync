pragma solidity ^0.5.8;

import "openzeppelin-solidity/contracts/token/ERC20/IERC20.sol";

import "./Governance.sol";
import "./Verifier.sol";
<<<<<<< HEAD
=======
import "./PriorityQueue.sol";
>>>>>>> 5383d130
import "./Bytes.sol";

// GLOBAL TODOS:
// - check overflows

contract Franklin {
    // Verifier contract
    Verifier verifier;
    // Governance contract
    Governance governance;
    // Priority Queue contract
    PriorityQueue priorityQueue;

    // Operation fields bytes lengths
    uint8 TOKEN_BYTES = 2; // token id
    uint8 AMOUNT_BYTES = 16; // token amount
    uint8 ETH_ADDR_BYTES = 20; // ethereum address
    uint8 FEE_BYTES = 2; // fee
    uint8 ACC_NUM_BYTES = 3; // franklin account id
    uint8 NONCE_BYTES = 4; // franklin nonce

    // Franklin chain address length
    uint8 constant PUBKEY_HASH_LEN = 20;
    // Signature (for example full exit signature) length
    uint8 constant SIGNATURE_LEN = 64;
    // Public key length
    uint8 constant PUBKEY_LEN = 32;
<<<<<<< HEAD
    // Franklin nonce length
    uint8 constant NONCE_LEN = 4;
=======
>>>>>>> 5383d130
    // Fee coefficient for priority request transaction
    uint256 constant FEE_COEFF = 4;
    // Base gas cost for transaction
    uint256 constant BASE_GAS = 21000;
<<<<<<< HEAD
    // Expiration delta for priority request to be satisfied (in ETH blocks)
    uint256 constant PRIORITY_EXPIRATION = 250; // About 1 hour
    // Chunks per block; each chunk has 8 bytes of public data
    uint256 constant BLOCK_SIZE = 18;
=======
>>>>>>> 5383d130
    // Max amount of any token must fit into uint128
    uint256 constant MAX_VALUE = 2 ** 112 - 1;
    // ETH blocks verification expectation
    uint256 constant EXPECT_VERIFICATION_IN = 8 * 60 * 100;
    // Max number of unverified blocks. To make sure that all reverted blocks can be copied under block gas limit!
    uint256 constant MAX_UNVERIFIED_BLOCKS = 4 * 60 * 100;

    // Operations lengths
    uint256 constant NOOP_LENGTH = 1 * 8; // noop
    uint256 constant DEPOSIT_LENGTH = 6 * 8; // deposit
    uint256 constant TRANSFER_TO_NEW_LENGTH = 5 * 8; // transfer
    uint256 constant PARTIAL_EXIT_LENGTH = 6 * 8; // partial exit
    uint256 constant CLOSE_ACCOUNT_LENGTH = 1 * 8; // close account
    uint256 constant TRANSFER_LENGTH = 2 * 8; // transfer
    uint256 constant FULL_EXIT_LENGTH = 18 * 8; // full exit


    // Event emitted when a block is committed
    // Structure:
    // - blockNumber - the number of committed block
    event BlockCommitted(uint32 indexed blockNumber);
    // Event emitted when a block is verified
    // Structure:
    // - blockNumber - the number of verified block
    event BlockVerified(uint32 indexed blockNumber);

    // Event emitted when user send a transaction to withdraw her funds from onchain balance
    // Structure:
    // - owner - sender
    // - tokenId - withdrawed token
    // - amount - withdrawed value
    event OnchainWithdrawal(
        address indexed owner,
        uint16 tokenId,
        uint128 amount
    );

    // Event emitted when user send a transaction to deposit her funds
    // Structure:
    // - owner - sender
    // - tokenId - deposited token
    // - amount - deposited value
    // - fee - fee
    // - franlkinAddress - address of Franklin account whtere deposit will be sent
    event OnchainDeposit(
        address indexed owner,
        uint16 tokenId,
        uint128 amount,
        uint256 fee,
        bytes franklinAddress
    );

    // Event emitted when blocks are reverted
    // Structure:
<<<<<<< HEAD
    // - owner - sender
    // - tokenId - withdrawed token
    // - amount - withdrawed value
    event OnchainWithdrawal(
        address indexed owner,
        uint16 tokenId,
        uint128 amount
    );

    // New priority request event
    // Emitted when a request is placed into mapping
    // Params:
    // - opType - operation type
    // - pubData - operation data
    // - expirationBlock - the number of Ethereum block when request becomes expired
    // - fee - validators' fee
    event NewPriorityRequest(
        uint64 serialId,
        OpType opType,
        bytes pubData,
        uint256 expirationBlock,
        uint256 fee
=======
    // - totalBlocksVerified - number of verified blocks
    // - totalBlocksCommitted - number of committed blocks
    event BlocksReverted(
        uint32 indexed totalBlocksVerified,
        uint32 indexed totalBlocksCommitted
>>>>>>> 5383d130
    );

    // Exodus mode entered event
    event ExodusMode();

    // Root-chain balances (per owner and token id) to withdraw
    mapping(address => mapping(uint16 => uint128)) public balancesToWithdraw;

    // Total number of verified blocks
    // i.e. blocks[totalBlocksVerified] points at the latest verified block (block 0 is genesis)
    uint32 public totalBlocksVerified;

    // Total number of committed blocks
    // i.e. blocks[totalBlocksCommitted] points at the latest committed block
    uint32 public totalBlocksCommitted;

    // Block data (once per block)
    struct Block {
        // Validator (aka block producer)
        address validator;
        // ETH block number at which this block was committed
        uint32 committedAtBlock;
        // Index of the first operation to process for this block
        uint64 operationStartId;
        // Total number of operations to process for this block
        uint64 onchainOperations;
        // Total number of priority operations for this block
        uint64 priorityOperations;
        // Hash of commitment the block circuit
        bytes32 commitment;
        // New root hash
        bytes32 stateRoot;
    }

    // Blocks by Franklin block id
    mapping(uint32 => Block) public blocks;

    // Types of franklin operations in blocks
    enum OpType {
        Noop,
        Deposit,
        TransferToNew,
        PartialExit,
        CloseAccount,
        Transfer,
        FullExit
    }

    // Onchain operations -- processed inside blocks (see docs)

    // Onchain operation contains operation type and its committed data
    struct OnchainOperation {
        OpType opType;
        bytes pubData;
    }

    // Total number of registered onchain operations
    uint64 public totalOnchainOps;

    // Onchain operations by index
    mapping(uint64 => OnchainOperation) public onchainOps;

    // Flag indicating that a user has exited certain token balance (per owner and tokenId)
    mapping(address => mapping(uint16 => bool)) public exited;

    // Flag indicating that exodus (mass exit) mode is triggered
    // Once it was raised, it can not be cleared again, and all users must exit
    bool public exodusMode;

    // // Migration

    // // Address of the new version of the contract to migrate accounts to
    // // Can be proposed by network governor
    // address public migrateTo;

    // // Migration deadline: after this ETH block number migration may happen with the contract
    // // entering exodus mode for all users who have not opted in for migration
    // uint32  public migrateByBlock;

    // // Flag for the new contract to indicate that the migration has been sealed
    // bool    public migrationSealed;

    // mapping (uint32 => bool) tokenMigrated;

    // MARK: - CONSTRUCTOR

    // Inits verifier, verification key and governance contracts instances,
    // sets genesis root
    constructor(
        address _governanceAddress,
        address _verifierAddress,
<<<<<<< HEAD
        bytes32 _genesisRoot,
        address _governanceAddress
=======
        address _priorityQueueAddress,
        bytes32 _genesisRoot
>>>>>>> 5383d130
    ) public {
        verifier = Verifier(_verifierAddress);
        governance = Governance(_governanceAddress);
        priorityQueue = PriorityQueue(_priorityQueueAddress);

        blocks[0].stateRoot = _genesisRoot;
    }

<<<<<<< HEAD
    // MARK: - PRIORITY QUEUE

    // Calculate expiration block for request, store this request and emit NewPriorityRequest event
    // Params:
    // - _opType - priority request type
    // - _fee - validators' fee
    // - _pubData - request data
    function addPriorityRequest(
        OpType _opType,
        uint256 _fee,
        bytes memory _pubData
    ) internal {
        // Expiration block is: current block number + priority expiration delta
        uint256 expirationBlock = block.number + PRIORITY_EXPIRATION;

        priorityRequests[firstPriorityRequestId+totalOpenPriorityRequests] = PriorityOperation({
            opType: _opType,
            pubData: _pubData,
            expirationBlock: expirationBlock,
            fee: _fee
        });

        emit NewPriorityRequest(
            firstPriorityRequestId+totalOpenPriorityRequests,
            _opType,
            _pubData,
            expirationBlock,
            _fee
        );

        totalOpenPriorityRequests++;
    }

=======
>>>>>>> 5383d130
    // Collects a fee from provided requests number for the validator, store it on her
    // balance to withdraw in Ether and delete this requests
    // Params:
    // - _number - the number of requests
    // - _validator - address to pay fee
    function collectValidatorsFeeAndDeleteRequests(uint64 _number, address _validator) internal {
        uint256 totalFee = priorityQueue.collectValidatorsFeeAndDeleteRequests(_number);
        balancesToWithdraw[_validator][0] += uint128(totalFee);
    }

    // Accrues users balances from priority requests,
    // if this request contains a Deposit operation
    // WARNING: Only for Exodus mode
    function cancelOutstandingDepositsForExodusMode() internal {
        bytes memory depositsPubData = priorityQueue.getOutstandingDeposits();
        uint64 i = 0;
        while (i < depositsPubData.length) {
            bytes memory deposit = Bytes.slice(depositsPubData, i, ETH_ADDR_BYTES+TOKEN_BYTES+AMOUNT_BYTES);
            bytes memory owner = new bytes(ETH_ADDR_BYTES);
            for (uint8 j = 0; j < ETH_ADDR_BYTES; ++j) {
                owner[j] = deposit[j];
            }
            bytes memory token = new bytes(TOKEN_BYTES);
            for (uint8 j = 0; j < TOKEN_BYTES; j++) {
                token[j] = deposit[ETH_ADDR_BYTES + j];
            }
            bytes memory amount = new bytes(AMOUNT_BYTES);
            for (uint8 j = 0; j < AMOUNT_BYTES; ++j) {
                amount[j] = deposit[ETH_ADDR_BYTES + TOKEN_BYTES + j];
            }
            balancesToWithdraw[Bytes.bytesToAddress(owner)][Bytes.bytesToUInt16(token)] += Bytes.bytesToUInt128(amount);
            i += ETH_ADDR_BYTES+TOKEN_BYTES+AMOUNT_BYTES+PUBKEY_HASH_LEN;
        }
    }

    // function scheduleMigration(address _migrateTo, uint32 _migrateByBlock) external {
    //     requireGovernor();
    //     require(migrateByBlock == 0, "migration in progress");
    //     migrateTo = _migrateTo;
    //     migrateByBlock = _migrateByBlock;
    // }

    // // Anybody MUST be able to call this function
    // function sealMigration() external {
    //     require(migrateByBlock > 0, "no migration scheduled");
    //     migrationSealed = true;
    //     exodusMode = true;
    // }

    // // Anybody MUST be able to call this function
    // function migrateToken(uint32 _tokenId, uint128 /*_amount*/, bytes calldata /*_proof*/) external {
    //     require(migrationSealed, "migration not sealed");
    //     requireValidToken(_tokenId);
    //     require(tokenMigrated[_tokenId]==false, "token already migrated");
    //     // TODO: check the proof for the amount
    //     // TODO: transfer ERC20 or ETH to the `migrateTo` address
    //     tokenMigrated[_tokenId] = true;

    //     require(false, "unimplemented");
    // }

    // Deposit ETH
    // Params:
    // - _franklinAddr - the receiver Franklin address
    function depositETH(bytes calldata _franklinAddr) external payable {
        // Fee is:
        //   fee coeff * (base tx gas cost + remained gas) * gas price
        uint256 fee = FEE_COEFF * (BASE_GAS + gasleft()) * tx.gasprice;

        requireActive();

        require(
            msg.value >= fee,
            "fdh11"
        ); // fdh11 - Not enough ETH provided to pay the fee
        
        uint256 amount = msg.value-fee;
        require(
            amount <= MAX_VALUE,
            "fdh12"
        ); // fdh12 - deposit amount value is heigher than Franklin is able to process

        registerDeposit(0, uint128(amount), fee, _franklinAddr);
    }

    // Withdraw ETH
    // Params:
    // - _amount - amount to withdraw
    function withdrawETH(uint128 _amount) external {
        registerWithdrawal(0, _amount);
        msg.sender.transfer(_amount);
    }

    // Deposit ERC20 token
    // Params:
    // - _token - token address
    // - _amount - amount of token
    // - _franklinAddr - receiver
    function depositERC20(
        address _token,
        uint128 _amount,
        bytes calldata _franklinAddr
    ) external payable {
        // Fee is:
        //   fee coeff * (base tx gas cost + remained gas) * gas price
        uint256 fee = FEE_COEFF * (BASE_GAS + gasleft()) * tx.gasprice;

        requireActive();

        require(
            msg.value >= fee,
            "fd011"
        ); // fd011 - Not enough ETH provided to pay the fee

        require(
            IERC20(_token).transferFrom(msg.sender, address(this), _amount),
            "fd012"
        ); // fd012 - token transfer failed deposit

        // Get token id by its address
        uint16 tokenId = governance.validateTokenAddress(_token);
        
        registerDeposit(tokenId, _amount, fee, _franklinAddr);

        if (msg.value != fee) {
            msg.sender.transfer(msg.value-fee);
        }
    }

    // Withdraw ERC20 token
    // Params:
    // - _token - token address
    // - _amount - amount to withdraw
    function withdrawERC20(address _token, uint128 _amount) external {
        uint16 tokenId = governance.validateTokenAddress(_token);
        registerWithdrawal(tokenId, _amount);
        require(
            IERC20(_token).transfer(msg.sender, _amount),
            "fw011"
        ); // fw011 - token transfer failed withdraw
    }
    
    // Register full exit request
    // Params:
    // - _pubKye - packed public key of the user account
    // - _token - token address, 0 address for ether
    // - _signature - user signature
    // - _nonce - request nonce
    function fullExit (
        bytes calldata _pubKey,
        address _token,
        bytes calldata _signature,
        uint32 _nonce
    ) external payable {
        // Fee is:
        //   fee coeff * (base tx gas cost + remained gas) * gas price
        uint256 fee = FEE_COEFF * (BASE_GAS + gasleft()) * tx.gasprice;
        
        uint16 tokenId;
        if (_token == address(0)) {
            tokenId = 0;
        } else {
            tokenId = governance.validateTokenAddress(_token);
        }
        
        require(
            msg.value >= fee,
            "fft11"
        ); // fft11 - Not enough ETH provided to pay the fee
        
        requireActive();

        require(
            _signature.length == SIGNATURE_LEN,
            "fft12"
        ); // fft12 - wrong signature length

        require(
            _pubKey.length == PUBKEY_LEN,
            "fft13"
        ); // fft13 - wrong pubkey length

        // Priority Queue request
        bytes memory pubData = _pubKey; // franklin id
        pubData = Bytes.concat(pubData, Bytes.toBytesFromAddress(msg.sender)); // eth address
        pubData = Bytes.concat(pubData, Bytes.toBytesFromUInt16(tokenId)); // token id
<<<<<<< HEAD
        pubData = Bytes.concat(pubData, Bytes.toBytesFromUInt32(_nonce)); // token id
=======
        pubData = Bytes.concat(pubData, Bytes.toBytesFromUInt32(_nonce)); // nonce
>>>>>>> 5383d130
        pubData = Bytes.concat(pubData, _signature); // signature

        priorityQueue.addPriorityRequest(uint8(OpType.FullExit), fee, pubData);
        
        if (msg.value != fee) {
            msg.sender.transfer(msg.value-fee);
        }
    }

    // Register deposit request
    // Params:
    // - _token - token by id
    // - _amount - token amount
    // - _fee - validator fee
    // - _franklinAddr - receiver
    function registerDeposit(
        uint16 _token,
        uint128 _amount,
        uint256 _fee,
        bytes memory _franklinAddr
    ) internal {
        require(
            _franklinAddr.length == PUBKEY_HASH_LEN,
            "frd11"
        ); // frd11 - wrong franklin address hash
        
        // Priority Queue request
        bytes memory pubData = Bytes.toBytesFromAddress(msg.sender); // sender
        pubData = Bytes.concat(pubData, Bytes.toBytesFromUInt16(_token)); // token id
        pubData = Bytes.concat(pubData, Bytes.toBytesFromUInt128(_amount)); // amount
        pubData = Bytes.concat(pubData, _franklinAddr); // franklin address

        priorityQueue.addPriorityRequest(uint8(OpType.Deposit), _fee, pubData);

        emit OnchainDeposit(
            msg.sender,
            _token,
            _amount,
            _fee,
            _franklinAddr
        );
    }

    // Register withdrawal
    // Params:
    // - _token - token by id
    // - _amount - token amount
    function registerWithdrawal(uint16 _token, uint128 _amount) internal {
        require(
            balancesToWithdraw[msg.sender][_token] >= _amount,
            "frw11"
        ); // frw11 - insufficient balance withdraw

        balancesToWithdraw[msg.sender][_token] -= _amount;

        emit OnchainWithdrawal(
            msg.sender,
            _token,
            _amount
        );
    }

    // Commit block
    // Params:
    // - _blockNumber - block number
    // - _feeAccount - account to collect fees
    // - _newRoot - new tree root
    // - _publicData - operations
    function commitBlock(
        uint32 _blockNumber,
        uint24 _feeAccount,
        bytes32 _newRoot,
        bytes calldata _publicData
    ) external {
        requireActive();
        require(
            _blockNumber == totalBlocksCommitted + 1,
            "fck11"
        ); // fck11 - only commit next block
        require(
            governance.isValidator(msg.sender),
            "fck13"
        ); // fck13 - not a validator in commit
        if(!triggerRevertIfBlockCommitmentExpired() && !triggerExodusIfNeeded()) {
            require(
                totalBlocksCommitted - totalBlocksVerified < MAX_UNVERIFIED_BLOCKS,
                "fck12"
            ); // fck12 - too many committed
            
            // Unpack onchain operations and store them.
            // Get onchain operations start id for global onchain operations counter,
            // onchain operations number for this block, priority operations number for this block.
            (uint64 startId, uint64 totalProcessed, uint64 priorityNumber) = collectOnchainOps(_publicData);

            // Verify that priority operations from this block are valid
            // (their data is similar to data from priority requests mapping)
            verifyPriorityOperations(startId, totalProcessed, priorityNumber);

            // Create block commitment for verification proof
            bytes32 commitment = createBlockCommitment(
                _blockNumber,
                _feeAccount,
                blocks[_blockNumber - 1].stateRoot,
                _newRoot,
                _publicData
            );

            blocks[_blockNumber] = Block(
                msg.sender, // validator
                uint32(block.number), // committed at
                startId, // blocks' onchain ops start id in global operations
                totalProcessed, // total number of onchain ops in block
                priorityNumber, // total number of priority onchain ops in block
                commitment, // blocks' commitment
                _newRoot // new root
            );

            totalOnchainOps = startId + totalProcessed;

            totalBlocksCommitted += 1;

            priorityQueue.increaseCommittedRequestsNumber(priorityNumber);

            emit BlockCommitted(_blockNumber);
        }
    }

    // Gets operations packed in bytes array. Unpacks it and stores onchain operations.
    // Returns onchain operations start id for global onchain operations counter,
    // onchain operations number for this block, priority operations number for this block
    // Params:
    // - _publicData - operations packed in bytes array
    function collectOnchainOps(bytes memory _publicData)
        internal
        returns (uint64 onchainOpsStartId, uint64 processedOnchainOps, uint64 priorityCount)
    {
        require(
            _publicData.length % 8 == 0,
            "fcs21"
        ); // fcs21 - pubdata.len % 8 != 0

        onchainOpsStartId = totalOnchainOps;
        uint64 currentOnchainOp = totalOnchainOps;

        uint256 currentPointer = 0;

        while (currentPointer < _publicData.length) {
            uint8 opType = uint8(_publicData[currentPointer]);
            (uint256 len, uint64 ops, uint64 priority) = processOp(
                opType,
                currentPointer,
                _publicData,
                currentOnchainOp
            );
            currentPointer += len;
            processedOnchainOps += ops;
            priorityCount += priority;
        }
        require(
            currentPointer == _publicData.length,
            "fcs22"
        ); // fcs22 - last chunk exceeds pubdata
    }

    // Returns operation processed length, and indicators if it is
    // an onchain operation and if it is a priority operation (1 if true)
    // Params:
    // - _opType - operation type
    // - _currentPointer - current pointer
    // - _publicData - operation data
    // - _currentOnchainOp - operation identifier
    function processOp(
        uint8 _opType,
        uint256 _currentPointer,
        bytes memory _publicData,
        uint64 _currentOnchainOp
    ) internal returns (uint256 processedLen, uint64 processedOnchainOps, uint64 priorityCount) {
        uint256 opDataPointer = _currentPointer + 1; // operation type byte

        if (_opType == uint8(OpType.Noop)) return (NOOP_LENGTH, 0, 0);
        if (_opType == uint8(OpType.TransferToNew)) return (TRANSFER_TO_NEW_LENGTH, 0, 0);
        if (_opType == uint8(OpType.Transfer)) return (TRANSFER_LENGTH, 0, 0);
        if (_opType == uint8(OpType.CloseAccount)) return (CLOSE_ACCOUNT_LENGTH, 0, 0);

        if (_opType == uint8(OpType.Deposit)) {
            bytes memory pubData = Bytes.slice(_publicData, opDataPointer + ACC_NUM_BYTES, TOKEN_BYTES + AMOUNT_BYTES + PUBKEY_HASH_LEN);
            require(
                pubData.length == TOKEN_BYTES + AMOUNT_BYTES + PUBKEY_HASH_LEN,
                "fpp11"
            ); // fpp11 - wrong deposit length
            onchainOps[_currentOnchainOp] = OnchainOperation(
                OpType.Deposit,
                pubData
            );
            return (DEPOSIT_LENGTH, 1, 1);
        }

        if (_opType == uint8(OpType.PartialExit)) {
            bytes memory pubData = Bytes.slice(_publicData, opDataPointer + ACC_NUM_BYTES, TOKEN_BYTES + AMOUNT_BYTES + FEE_BYTES + ETH_ADDR_BYTES);
            require(
                pubData.length == TOKEN_BYTES + AMOUNT_BYTES + FEE_BYTES + ETH_ADDR_BYTES,
                "fpp12"
            ); // fpp12 - wrong partial exit length
            onchainOps[_currentOnchainOp] = OnchainOperation(
                OpType.PartialExit,
                pubData
            );
            return (PARTIAL_EXIT_LENGTH, 1, 0);
        }

        if (_opType == uint8(OpType.FullExit)) {
<<<<<<< HEAD
            bytes memory pubData = Bytes.slice(_publicData, opDataPointer, ACC_NUM_BYTES + PUBKEY_LEN + ETH_ADDR_BYTES + TOKEN_BYTES + NONCE_LEN + SIGNATURE_LEN + AMOUNT_BYTES);
            require(
                pubData.length == ACC_NUM_BYTES + PUBKEY_LEN + ETH_ADDR_BYTES + TOKEN_BYTES + NONCE_LEN + SIGNATURE_LEN + AMOUNT_BYTES,
=======
            bytes memory pubData = Bytes.slice(_publicData, opDataPointer, ACC_NUM_BYTES + PUBKEY_LEN + ETH_ADDR_BYTES + TOKEN_BYTES + NONCE_BYTES + SIGNATURE_LEN + AMOUNT_BYTES);
            require(
                pubData.length == ACC_NUM_BYTES + PUBKEY_LEN + ETH_ADDR_BYTES + TOKEN_BYTES + NONCE_BYTES + SIGNATURE_LEN + AMOUNT_BYTES,
>>>>>>> 5383d130
                "fpp13"
            ); // fpp13 - wrong full exit length
            onchainOps[_currentOnchainOp] = OnchainOperation(
                OpType.FullExit,
                pubData
            );
            return (FULL_EXIT_LENGTH, 1, 1);
        }

        revert("fpp14"); // fpp14 - unsupported op
    }
    
    // Returns block commitment
    // Params:
    // - _blockNumber - block number
    // - _feeAccount - account to collect fees
    // - _oldRoot - old tree root
    // - _newRoot - new tree root
    // - _publicData - operations
    function createBlockCommitment(
        uint32 _blockNumber,
        uint24 _feeAccount,
        bytes32 _oldRoot,
        bytes32 _newRoot,
        bytes memory _publicData
    ) internal pure returns (bytes32) {
        bytes32 hash = sha256(
            abi.encodePacked(uint256(_blockNumber), uint256(_feeAccount))
        );
        hash = sha256(abi.encodePacked(hash, uint256(_oldRoot)));
        hash = sha256(abi.encodePacked(hash, uint256(_newRoot)));
        // public data is committed with padding (TODO: check assembly and optimize to avoid copying data)
        hash = sha256(
            abi.encodePacked(
                hash,
                _publicData
            )
        );

        return hash;
    }

    // Check if blocks' priority operations are valid
    // Params:
    // - _startId - onchain op start id
    // - _totalProcessed - how many ops are procceeded
    // - _number - priority ops number
    function verifyPriorityOperations(uint64 _startId, uint64 _totalProcessed, uint64 _number) internal view {
        priorityQueue.validateNumberOfRequests(_number);
        
        uint64 start = _startId;
        uint64 end = start + _totalProcessed;
        
        uint64 counter = 0;
        for (uint64 current = start; current < end; ++current) {
            if (onchainOps[current].opType == OpType.FullExit || onchainOps[current].opType == OpType.Deposit) {
                OnchainOperation memory op = onchainOps[current];
                require(
                    priorityQueue.isPriorityOpValid(uint8(op.opType), op.pubData, counter),
                    "fvs12"
                ); // fvs12 - priority operation is not valid
                counter++;
            }
        }
    }

<<<<<<< HEAD
    // Compares operation from the block with corresponding priority requests' operation
    // Params:
    // - _onchainOp - operation from block
    // - _priorityRequestId - priority request id
    function isPriorityOpValid(OnchainOperation memory _onchainOp, uint64 _priorityRequestId) internal view returns (bool) {
        bytes memory priorityPubData;
        bytes memory onchainPubData;
        if (_onchainOp.opType == OpType.Deposit && priorityRequests[_priorityRequestId].opType == OpType.Deposit) {
            priorityPubData = Bytes.slice(priorityRequests[_priorityRequestId].pubData, ETH_ADDR_BYTES, PUBKEY_HASH_LEN + AMOUNT_BYTES + TOKEN_BYTES);
            onchainPubData = _onchainOp.pubData;
        } else if (_onchainOp.opType == OpType.FullExit && priorityRequests[_priorityRequestId].opType == OpType.FullExit) {
            priorityPubData = Bytes.slice(priorityRequests[_priorityRequestId].pubData, 0, PUBKEY_LEN + ETH_ADDR_BYTES + TOKEN_BYTES + NONCE_LEN + SIGNATURE_LEN);
            onchainPubData = Bytes.slice(_onchainOp.pubData, ACC_NUM_BYTES, PUBKEY_LEN + ETH_ADDR_BYTES + TOKEN_BYTES + NONCE_LEN + SIGNATURE_LEN);
        } else {
            revert("fid11"); // fid11 - wrong operation
        }
        return (priorityPubData.length > 0) &&
            (keccak256(onchainPubData) == keccak256(priorityPubData));
    }

=======
>>>>>>> 5383d130
    // Removes some onchain ops (for example in case of wrong priority comparison)
    // Params:
    // - _startId - onchain op start id
    // - _totalProcessed - how many ops are procceeded
    function revertOnchainOps(uint64 _startId, uint64 _totalProcessed) internal {
        uint64 start = _startId;
        uint64 end = start + _totalProcessed;

        for (uint64 current = start; current < end; ++current) {
            delete onchainOps[current];
        }
    }

    // Block verification.
    // Verify proof -> consummate onchain ops (accrue balances from withdrawls) -> remove priority requests
    // Params:
    // - blockNumber - block number
    // - _proof - proof
    function verifyBlock(uint32 _blockNumber, uint256[8] calldata _proof)
        external
    {
        requireActive();
        require(
            _blockNumber == totalBlocksVerified + 1,
            "fvk11"
        ); // fvk11 - only verify next block
        require(
            governance.isValidator(msg.sender),
            "fvk12"
        ); // fvk12 - not a validator in verify

<<<<<<< HEAD
        // TODO: - doesnt work in integration test - revert with vfyfp3 code. Need to be fixed
         require(
             verifier.verifyBlockProof(_proof, blocks[_blockNumber].commitment),
             "fvk13"
         ); // fvk13 - verification failed
=======
        require(
            verifier.verifyBlockProof(_proof, blocks[_blockNumber].commitment),
            "fvk13"
        ); // fvk13 - verification failed
>>>>>>> 5383d130

        consummateOnchainOps(_blockNumber);

        collectValidatorsFeeAndDeleteRequests(
            blocks[_blockNumber].priorityOperations,
            blocks[_blockNumber].validator
        );

        totalBlocksVerified += 1;

        emit BlockVerified(_blockNumber);
    }

    // If block is verified the onchain operations from it must be completed
    // (user must have possibility to withdraw funds if withdrawed)
    // Params:
    // - _blockNumber - number of block
    function consummateOnchainOps(uint32 _blockNumber) internal {
        uint64 start = blocks[_blockNumber].operationStartId;
        uint64 end = start + blocks[_blockNumber].onchainOperations;
        for (uint64 current = start; current < end; ++current) {
            OnchainOperation memory op = onchainOps[current];
            if (op.opType == OpType.PartialExit) {
                // partial exit was successful, accrue balance
                bytes memory tokenBytes = new bytes(TOKEN_BYTES);
                for (uint8 i = 0; i < TOKEN_BYTES; ++i) {
                    tokenBytes[i] = op.pubData[i];
                }
                uint16 tokenId = Bytes.bytesToUInt16(tokenBytes);

                bytes memory amountBytes = new bytes(AMOUNT_BYTES);
                for (uint256 i = 0; i < AMOUNT_BYTES; ++i) {
                    amountBytes[i] = op.pubData[TOKEN_BYTES + i];
                }
                uint128 amount = Bytes.bytesToUInt128(amountBytes);

                bytes memory ethAddress = new bytes(ETH_ADDR_BYTES);
                for (uint256 i = 0; i < ETH_ADDR_BYTES; ++i) {
                    ethAddress[i] = op.pubData[TOKEN_BYTES + AMOUNT_BYTES + FEE_BYTES + i];
                }
                balancesToWithdraw[Bytes.bytesToAddress(ethAddress)][tokenId] += amount;
            }
            if (op.opType == OpType.FullExit) {
                // full exit was successful, accrue balance
                bytes memory tokenBytes = new bytes(TOKEN_BYTES);
                for (uint8 i = 0; i < TOKEN_BYTES; ++i) {
                    tokenBytes[i] = op.pubData[ACC_NUM_BYTES + PUBKEY_LEN + ETH_ADDR_BYTES + i];
                }
                uint16 tokenId = Bytes.bytesToUInt16(tokenBytes);

                bytes memory amountBytes = new bytes(AMOUNT_BYTES);
                for (uint256 i = 0; i < AMOUNT_BYTES; ++i) {
                    amountBytes[i] = op.pubData[ACC_NUM_BYTES + PUBKEY_LEN + ETH_ADDR_BYTES + TOKEN_BYTES + NONCE_BYTES + SIGNATURE_LEN + i];
                }
                uint128 amount = Bytes.bytesToUInt128(amountBytes);

                bytes memory ethAddress = new bytes(ETH_ADDR_BYTES);
                for (uint256 i = 0; i < ETH_ADDR_BYTES; ++i) {
                    ethAddress[i] = op.pubData[ACC_NUM_BYTES + PUBKEY_LEN + i];
                }
                balancesToWithdraw[Bytes.bytesToAddress(ethAddress)][tokenId] += amount;
            }
            delete onchainOps[current];
        }
    }

    // Checks that commitment is expired and revert blocks
    function triggerRevertIfBlockCommitmentExpired() internal returns (bool) {
<<<<<<< HEAD
        // TODO: uncomment
//        if (
//            totalBlocksCommitted > totalBlocksVerified
//            && blocks[totalBlocksVerified + 1].committedAtBlock > 0
//            && block.number > blocks[totalBlocksVerified + 1].committedAtBlock + EXPECT_VERIFICATION_IN
//        ) {
//            revertBlocks();
//            return true;
//        }
        return false;
    }
//    TODO: uncomment
//    // Reverts unverified blocks
//    function revertBlocks() internal {
//        for (uint32 i = totalBlocksVerified + 1; i <= totalBlocksCommitted; i++) {
//            Block memory reverted = blocks[i];
//            revertBlock(reverted);
//            delete blocks[i];
//        }
//        totalBlocksCommitted -= totalBlocksCommitted - totalBlocksVerified;
//        emit BlocksReverted(totalBlocksVerified, totalBlocksCommitted);
//    }
//
//    // Reverts block onchain operations
//    // Params:
//    // - _reverted - reverted block
//    function revertBlock(Block memory _reverted) internal {
//        require(
//            _reverted.committedAtBlock > 0,
//            "frk11"
//        ); // frk11 - block not found
//        revertOnchainOps(_reverted.operationStartId, _reverted.onchainOperations);
//        totalCommittedPriorityRequests -= _reverted.priorityOperations;
//    }
//
    // MARK: - EXODUS MODE
=======
        if (
            totalBlocksCommitted > totalBlocksVerified &&
            blocks[totalBlocksVerified + 1].committedAtBlock > 0 &&
            block.number > blocks[totalBlocksVerified + 1].committedAtBlock + EXPECT_VERIFICATION_IN
        ) {
            revertBlocks();
            return true;
        }
        return false;
    }

    // Reverts unverified blocks
    function revertBlocks() internal {
        for (uint32 i = totalBlocksVerified + 1; i <= totalBlocksCommitted; i++) {
            Block memory reverted = blocks[i];
            revertBlock(reverted);
            delete blocks[i];
        }
        totalBlocksCommitted -= totalBlocksCommitted - totalBlocksVerified;
        emit BlocksReverted(totalBlocksVerified, totalBlocksCommitted);
    }

    // Reverts block onchain operations
    // Params:
    // - _reverted - reverted block
    function revertBlock(Block memory _reverted) internal {
        require(
            _reverted.committedAtBlock > 0,
            "frk11"
        ); // frk11 - block not found
        revertOnchainOps(_reverted.operationStartId, _reverted.onchainOperations);
        priorityQueue.decreaseCommittedRequestsNumber(_reverted.priorityOperations);
    }
>>>>>>> 5383d130

    // Checks that current state not is exodus mode
    function requireActive() internal view {
        require(
            !exodusMode,
            "fre11"
        ); // fre11 - exodus mode activated
    }

    // Checks if Exodus mode must be entered. If true - cancels outstanding deposits and emits ExodusMode event.
    // Returns bool flag that is true if the Exodus mode must be entered.
    // Exodus mode must be entered in case of current ethereum block number is higher than the oldest
    // of existed priority requests expiration block number.
    function triggerExodusIfNeeded() internal returns (bool) {
        if (priorityQueue.triggerExodusIfNeeded()) {
            exodusMode = true;
            cancelOutstandingDepositsForExodusMode();
            emit ExodusMode();
            return true;
        } else {
            return false;
        }
    }

    // Withdraws token from Franklin to root chain
    // Params:
    // - _tokenId - verified token id
    // - _owners - all owners
    // - _amounts - amounts for owners
    // - _proof - proof
    function exit(
        uint16 _tokenId,
        address _owner,
        uint128 _amount,
        uint256[8] calldata _proof
    ) external {
        require(
            exodusMode,
            "fet11"
        ); // fet11 - must be in exodus mode

        require(
            exited[_owner][_tokenId] == false,
            "fet12"
        ); // fet12 - already exited

        require(
            verifier.verifyExitProof(_tokenId, _owner, _amount, _proof),
            "fvk13"
        ); // fet13 - verification failed

        balancesToWithdraw[_owner][_tokenId] += _amount;
        exited[_owner][_tokenId] == false;
    }
}<|MERGE_RESOLUTION|>--- conflicted
+++ resolved
@@ -4,10 +4,7 @@
 
 import "./Governance.sol";
 import "./Verifier.sol";
-<<<<<<< HEAD
-=======
 import "./PriorityQueue.sol";
->>>>>>> 5383d130
 import "./Bytes.sol";
 
 // GLOBAL TODOS:
@@ -35,22 +32,10 @@
     uint8 constant SIGNATURE_LEN = 64;
     // Public key length
     uint8 constant PUBKEY_LEN = 32;
-<<<<<<< HEAD
-    // Franklin nonce length
-    uint8 constant NONCE_LEN = 4;
-=======
->>>>>>> 5383d130
     // Fee coefficient for priority request transaction
     uint256 constant FEE_COEFF = 4;
     // Base gas cost for transaction
     uint256 constant BASE_GAS = 21000;
-<<<<<<< HEAD
-    // Expiration delta for priority request to be satisfied (in ETH blocks)
-    uint256 constant PRIORITY_EXPIRATION = 250; // About 1 hour
-    // Chunks per block; each chunk has 8 bytes of public data
-    uint256 constant BLOCK_SIZE = 18;
-=======
->>>>>>> 5383d130
     // Max amount of any token must fit into uint128
     uint256 constant MAX_VALUE = 2 ** 112 - 1;
     // ETH blocks verification expectation
@@ -105,36 +90,11 @@
 
     // Event emitted when blocks are reverted
     // Structure:
-<<<<<<< HEAD
-    // - owner - sender
-    // - tokenId - withdrawed token
-    // - amount - withdrawed value
-    event OnchainWithdrawal(
-        address indexed owner,
-        uint16 tokenId,
-        uint128 amount
-    );
-
-    // New priority request event
-    // Emitted when a request is placed into mapping
-    // Params:
-    // - opType - operation type
-    // - pubData - operation data
-    // - expirationBlock - the number of Ethereum block when request becomes expired
-    // - fee - validators' fee
-    event NewPriorityRequest(
-        uint64 serialId,
-        OpType opType,
-        bytes pubData,
-        uint256 expirationBlock,
-        uint256 fee
-=======
     // - totalBlocksVerified - number of verified blocks
     // - totalBlocksCommitted - number of committed blocks
     event BlocksReverted(
         uint32 indexed totalBlocksVerified,
         uint32 indexed totalBlocksCommitted
->>>>>>> 5383d130
     );
 
     // Exodus mode entered event
@@ -226,13 +186,8 @@
     constructor(
         address _governanceAddress,
         address _verifierAddress,
-<<<<<<< HEAD
-        bytes32 _genesisRoot,
-        address _governanceAddress
-=======
         address _priorityQueueAddress,
         bytes32 _genesisRoot
->>>>>>> 5383d130
     ) public {
         verifier = Verifier(_verifierAddress);
         governance = Governance(_governanceAddress);
@@ -241,42 +196,6 @@
         blocks[0].stateRoot = _genesisRoot;
     }
 
-<<<<<<< HEAD
-    // MARK: - PRIORITY QUEUE
-
-    // Calculate expiration block for request, store this request and emit NewPriorityRequest event
-    // Params:
-    // - _opType - priority request type
-    // - _fee - validators' fee
-    // - _pubData - request data
-    function addPriorityRequest(
-        OpType _opType,
-        uint256 _fee,
-        bytes memory _pubData
-    ) internal {
-        // Expiration block is: current block number + priority expiration delta
-        uint256 expirationBlock = block.number + PRIORITY_EXPIRATION;
-
-        priorityRequests[firstPriorityRequestId+totalOpenPriorityRequests] = PriorityOperation({
-            opType: _opType,
-            pubData: _pubData,
-            expirationBlock: expirationBlock,
-            fee: _fee
-        });
-
-        emit NewPriorityRequest(
-            firstPriorityRequestId+totalOpenPriorityRequests,
-            _opType,
-            _pubData,
-            expirationBlock,
-            _fee
-        );
-
-        totalOpenPriorityRequests++;
-    }
-
-=======
->>>>>>> 5383d130
     // Collects a fee from provided requests number for the validator, store it on her
     // balance to withdraw in Ether and delete this requests
     // Params:
@@ -463,11 +382,7 @@
         bytes memory pubData = _pubKey; // franklin id
         pubData = Bytes.concat(pubData, Bytes.toBytesFromAddress(msg.sender)); // eth address
         pubData = Bytes.concat(pubData, Bytes.toBytesFromUInt16(tokenId)); // token id
-<<<<<<< HEAD
-        pubData = Bytes.concat(pubData, Bytes.toBytesFromUInt32(_nonce)); // token id
-=======
         pubData = Bytes.concat(pubData, Bytes.toBytesFromUInt32(_nonce)); // nonce
->>>>>>> 5383d130
         pubData = Bytes.concat(pubData, _signature); // signature
 
         priorityQueue.addPriorityRequest(uint8(OpType.FullExit), fee, pubData);
@@ -679,15 +594,9 @@
         }
 
         if (_opType == uint8(OpType.FullExit)) {
-<<<<<<< HEAD
-            bytes memory pubData = Bytes.slice(_publicData, opDataPointer, ACC_NUM_BYTES + PUBKEY_LEN + ETH_ADDR_BYTES + TOKEN_BYTES + NONCE_LEN + SIGNATURE_LEN + AMOUNT_BYTES);
-            require(
-                pubData.length == ACC_NUM_BYTES + PUBKEY_LEN + ETH_ADDR_BYTES + TOKEN_BYTES + NONCE_LEN + SIGNATURE_LEN + AMOUNT_BYTES,
-=======
             bytes memory pubData = Bytes.slice(_publicData, opDataPointer, ACC_NUM_BYTES + PUBKEY_LEN + ETH_ADDR_BYTES + TOKEN_BYTES + NONCE_BYTES + SIGNATURE_LEN + AMOUNT_BYTES);
             require(
                 pubData.length == ACC_NUM_BYTES + PUBKEY_LEN + ETH_ADDR_BYTES + TOKEN_BYTES + NONCE_BYTES + SIGNATURE_LEN + AMOUNT_BYTES,
->>>>>>> 5383d130
                 "fpp13"
             ); // fpp13 - wrong full exit length
             onchainOps[_currentOnchainOp] = OnchainOperation(
@@ -754,29 +663,6 @@
         }
     }
 
-<<<<<<< HEAD
-    // Compares operation from the block with corresponding priority requests' operation
-    // Params:
-    // - _onchainOp - operation from block
-    // - _priorityRequestId - priority request id
-    function isPriorityOpValid(OnchainOperation memory _onchainOp, uint64 _priorityRequestId) internal view returns (bool) {
-        bytes memory priorityPubData;
-        bytes memory onchainPubData;
-        if (_onchainOp.opType == OpType.Deposit && priorityRequests[_priorityRequestId].opType == OpType.Deposit) {
-            priorityPubData = Bytes.slice(priorityRequests[_priorityRequestId].pubData, ETH_ADDR_BYTES, PUBKEY_HASH_LEN + AMOUNT_BYTES + TOKEN_BYTES);
-            onchainPubData = _onchainOp.pubData;
-        } else if (_onchainOp.opType == OpType.FullExit && priorityRequests[_priorityRequestId].opType == OpType.FullExit) {
-            priorityPubData = Bytes.slice(priorityRequests[_priorityRequestId].pubData, 0, PUBKEY_LEN + ETH_ADDR_BYTES + TOKEN_BYTES + NONCE_LEN + SIGNATURE_LEN);
-            onchainPubData = Bytes.slice(_onchainOp.pubData, ACC_NUM_BYTES, PUBKEY_LEN + ETH_ADDR_BYTES + TOKEN_BYTES + NONCE_LEN + SIGNATURE_LEN);
-        } else {
-            revert("fid11"); // fid11 - wrong operation
-        }
-        return (priorityPubData.length > 0) &&
-            (keccak256(onchainPubData) == keccak256(priorityPubData));
-    }
-
-=======
->>>>>>> 5383d130
     // Removes some onchain ops (for example in case of wrong priority comparison)
     // Params:
     // - _startId - onchain op start id
@@ -808,18 +694,10 @@
             "fvk12"
         ); // fvk12 - not a validator in verify
 
-<<<<<<< HEAD
-        // TODO: - doesnt work in integration test - revert with vfyfp3 code. Need to be fixed
-         require(
-             verifier.verifyBlockProof(_proof, blocks[_blockNumber].commitment),
-             "fvk13"
-         ); // fvk13 - verification failed
-=======
         require(
             verifier.verifyBlockProof(_proof, blocks[_blockNumber].commitment),
             "fvk13"
         ); // fvk13 - verification failed
->>>>>>> 5383d130
 
         consummateOnchainOps(_blockNumber);
 
@@ -888,44 +766,6 @@
 
     // Checks that commitment is expired and revert blocks
     function triggerRevertIfBlockCommitmentExpired() internal returns (bool) {
-<<<<<<< HEAD
-        // TODO: uncomment
-//        if (
-//            totalBlocksCommitted > totalBlocksVerified
-//            && blocks[totalBlocksVerified + 1].committedAtBlock > 0
-//            && block.number > blocks[totalBlocksVerified + 1].committedAtBlock + EXPECT_VERIFICATION_IN
-//        ) {
-//            revertBlocks();
-//            return true;
-//        }
-        return false;
-    }
-//    TODO: uncomment
-//    // Reverts unverified blocks
-//    function revertBlocks() internal {
-//        for (uint32 i = totalBlocksVerified + 1; i <= totalBlocksCommitted; i++) {
-//            Block memory reverted = blocks[i];
-//            revertBlock(reverted);
-//            delete blocks[i];
-//        }
-//        totalBlocksCommitted -= totalBlocksCommitted - totalBlocksVerified;
-//        emit BlocksReverted(totalBlocksVerified, totalBlocksCommitted);
-//    }
-//
-//    // Reverts block onchain operations
-//    // Params:
-//    // - _reverted - reverted block
-//    function revertBlock(Block memory _reverted) internal {
-//        require(
-//            _reverted.committedAtBlock > 0,
-//            "frk11"
-//        ); // frk11 - block not found
-//        revertOnchainOps(_reverted.operationStartId, _reverted.onchainOperations);
-//        totalCommittedPriorityRequests -= _reverted.priorityOperations;
-//    }
-//
-    // MARK: - EXODUS MODE
-=======
         if (
             totalBlocksCommitted > totalBlocksVerified &&
             blocks[totalBlocksVerified + 1].committedAtBlock > 0 &&
@@ -959,7 +799,6 @@
         revertOnchainOps(_reverted.operationStartId, _reverted.onchainOperations);
         priorityQueue.decreaseCommittedRequestsNumber(_reverted.priorityOperations);
     }
->>>>>>> 5383d130
 
     // Checks that current state not is exodus mode
     function requireActive() internal view {
