pragma solidity 0.5.16;


library Bytes {

    function toBytesFromUInt16(uint16 self) internal pure returns (bytes memory bts) {
        bts = toBytesFromBytes32(bytes32(uint(self) << 240), 2);
    }

    function toBytesFromUInt24(uint24 self) internal pure returns (bytes memory bts) {
        bts = toBytesFromBytes32(bytes32(uint(self) << 232), 3);
    }

    function toBytesFromUInt32(uint32 self) internal pure returns (bytes memory bts) {
        bts = toBytesFromBytes32(bytes32(uint(self) << 224), 4);
    }

    function toBytesFromUInt128(uint128 self) internal pure returns (bytes memory bts) {
        bts = toBytesFromBytes32(bytes32(uint(self) << 128), 16);
    }

    // Copies 'len' bytes from 'self' into a new 'bytes memory', starting at index '0'.
    // Returns the newly created 'bytes memory'. The returned bytes will be of length 'len'.
    function toBytesFromBytes32(bytes32 self, uint8 len) internal pure returns (bytes memory bts) {
        require(len <= 32, "bt211");
        bts = new bytes(len);
        // Even though the bytes will allocate a full word, we don't want
        // any potential garbage bytes in there.
        uint data = uint(self) & ~uint(0) << (32 - len)*8;
        assembly {
            mstore(add(bts, /*BYTES_HEADER_SIZE*/32), data)
        }
    }

    // Copies 'self' into a new 'bytes memory'.
    // Returns the newly created 'bytes memory'. The returned bytes will be of length '20'.
    function toBytesFromAddress(address self) internal pure returns (bytes memory bts) {
        bts = toBytesFromBytes32(bytes32(uint(self) << 96), 20);
    }

    function bytesToAddress(bytes memory self) internal pure returns (address addr) {
        require(self.length >= 20, "bbs11");
        assembly {
            addr := div(mload(add(add(self, 0x20), 0)), 0x1000000000000000000000000)
        }
    }

    function bytesToUInt16(bytes memory self) internal pure returns (uint16 r) {
        require(self.length >= 2, "bb611");
        assembly {
            r := mload(add(add(self, 0x2), 0))
        }
    }

    function bytesToUInt24(bytes memory self) internal pure returns (uint24 r) {
        require(self.length >= 3, "bb411");
        assembly {
            r := mload(add(add(self, 0x3), 0))
        }
    }

    function bytesToUInt32(bytes memory self) internal pure returns (uint32 r) {
        require(self.length >= 4, "bb411");
        assembly {
            r := mload(add(add(self, 0x4), 0))
        }
    }

<<<<<<< HEAD
    function bytesToUInt128(bytes memory self) internal pure returns (uint128 r)
=======
    // Compies bytes 'self' into a new 'uint32'.
    // Returns the newly created 'uint32'.
    function bytesToUInt32(bytes memory self)
    internal
    pure
    returns (uint32)
    {
        require(
            self.length >= 4,
            "bb611"
        ); // bb611 - wrong bytes length to 16
        uint32 tempUint;

        assembly {
            tempUint := mload(add(add(self, 0x4), 0))
        }

        return tempUint;
    }

    // Compies bytes 'self' into a new 'uint128'.
    // Returns the newly created 'uint128'.
    function bytesToUInt128(bytes memory self)
        internal
        pure
        returns (uint128)
>>>>>>> f759c380
    {
        require(self.length >= 16, "bb811");
        assembly {
            r := mload(add(add(self, 0x10), 0))
        }
    }

    function bytesToBytes32(bytes memory  _input) internal pure returns (bytes32 _output) {
        for (uint i = 0; i < 32; i++) {
            _output |= bytes32(_input[i]) >> (i * 8);
        }
    }

    // Original source code: https://github.com/GNSPS/solidity-bytes-utils/blob/master/contracts/BytesLib.sol#L228
    // Get slice from bytes arrays
    // Returns the newly created 'bytes memory'
    function slice(
        bytes memory _bytes,
        uint _start,
        uint _length
    )
        internal
        pure
        returns (bytes memory)
    {
        require(_bytes.length >= (_start + _length), "bse11"); // bytes length is less then start byte + length bytes

        bytes memory tempBytes;

        assembly {
            switch iszero(_length)
            case 0 {
                // Get a location of some free memory and store it in tempBytes as
                // Solidity does for memory variables.
                tempBytes := mload(0x40)

                // The first word of the slice result is potentially a partial
                // word read from the original array. To read it, we calculate
                // the length of that partial word and start copying that many
                // bytes into the array. The first word we copy will start with
                // data we don't care about, but the last `lengthmod` bytes will
                // land at the beginning of the contents of the new array. When
                // we're done copying, we overwrite the full first word with
                // the actual length of the slice.
                let lengthmod := and(_length, 31)

                // The multiplication in the next line is necessary
                // because when slicing multiples of 32 bytes (lengthmod == 0)
                // the following copy loop was copying the origin's length
                // and then ending prematurely not copying everything it should.
                let mc := add(add(tempBytes, lengthmod), mul(0x20, iszero(lengthmod)))
                let end := add(mc, _length)

                for {
                    // The multiplication in the next line has the same exact purpose
                    // as the one above.
                    let cc := add(add(add(_bytes, lengthmod), mul(0x20, iszero(lengthmod))), _start)
                } lt(mc, end) {
                    mc := add(mc, 0x20)
                    cc := add(cc, 0x20)
                } {
                    mstore(mc, mload(cc))
                }

                mstore(tempBytes, _length)

                //update free-memory pointer
                //allocating the array padded to 32 bytes like the compiler does now
                mstore(0x40, and(add(mc, 31), not(31)))
            }
            //if we want a zero-length slice let's just return a zero-length array
            default {
                tempBytes := mload(0x40)

                mstore(0x40, add(tempBytes, 0x20))
            }
        }

        return tempBytes;
    }

    /// Reads byte stream
    /// @return new_offset - offset + amount of bytes read
    /// @return data - actually read data
    function read(bytes memory _data, uint _offset, uint _length) internal pure returns (uint new_offset, bytes memory data) {
        data = slice(_data, _offset, _length);
        new_offset = _offset + _length;
    }

    function readUInt16(bytes memory _data, uint _offset) internal pure returns (uint new_offset, uint16 r) {
        bytes memory buf;
        (new_offset, buf) = read(_data, _offset, 2);
        r = bytesToUInt16(buf);
    }

    function readUInt24(bytes memory _data, uint _offset) internal pure returns (uint new_offset, uint24 r) {
        bytes memory buf;
        (new_offset, buf) = read(_data, _offset, 3);
        r = bytesToUInt24(buf);
    }

    function readUInt32(bytes memory _data, uint _offset) internal pure returns (uint new_offset, uint32 r) {
        bytes memory buf;
        (new_offset, buf) = read(_data, _offset, 4);
        r = bytesToUInt32(buf);
    }

    function readUInt128(bytes memory _data, uint _offset) internal pure returns (uint new_offset, uint128 r) {
        bytes memory buf;
        (new_offset, buf) = read(_data, _offset, 16);
        r = bytesToUInt128(buf);
    }

    function readAddress(bytes memory _data, uint _offset) internal pure returns (uint new_offset, address r) {
        bytes memory buf;
        (new_offset, buf) = read(_data, _offset, 20);
        r = bytesToAddress(buf);
    }

    // Original source code: https://github.com/GNSPS/solidity-bytes-utils/blob/master/contracts/BytesLib.sol#L13
    // Concatenate bytes arrays in memory
    // Returns the newly created 'bytes memory'.
    function concat(
        bytes memory _preBytes,
        bytes memory _postBytes
    ) internal pure returns (bytes memory) {
        bytes memory tempBytes;
        assembly {
            // Get a location of some free memory and store it in tempBytes as
            // Solidity does for memory variables.
            tempBytes := mload(0x40)

            // Store the length of the first bytes array at the beginning of
            // the memory for tempBytes.
            let length := mload(_preBytes)
            mstore(tempBytes, length)

            // Maintain a memory counter for the current write location in the
            // temp bytes array by adding the 32 bytes for the array length to
            // the starting location.
            let mc := add(tempBytes, 0x20)
            // Stop copying when the memory counter reaches the length of the
            // first bytes array.
            let end := add(mc, length)

            for {
                // Initialize a copy counter to the start of the _preBytes data,
                // 32 bytes into its memory.
                let cc := add(_preBytes, 0x20)
            } lt(mc, end) {
                // Increase both counters by 32 bytes each iteration.
                mc := add(mc, 0x20)
                cc := add(cc, 0x20)
            } {
                // Write the _preBytes data into the tempBytes memory 32 bytes
                // at a time.
                mstore(mc, mload(cc))
            }

            // Add the length of _postBytes to the current length of tempBytes
            // and store it as the new length in the first 32 bytes of the
            // tempBytes memory.
            length := mload(_postBytes)
            mstore(tempBytes, add(length, mload(tempBytes)))

            // Move the memory counter back from a multiple of 0x20 to the
            // actual end of the _preBytes data.
            mc := end
            // Stop copying when the memory counter reaches the new combined
            // length of the arrays.
            end := add(mc, length)

            for {
                let cc := add(_postBytes, 0x20)
            } lt(mc, end) {
                mc := add(mc, 0x20)
                cc := add(cc, 0x20)
            } {
                mstore(mc, mload(cc))
            }

            // Update the free-memory pointer by padding our last write location
            // to 32 bytes: add 31 bytes to the end of tempBytes to move to the
            // next 32 byte block, then round down to the nearest multiple of
            // 32. If the sum of the length of the two arrays is zero then add
            // one before rounding down to leave a blank 32 bytes (the length block with 0).
            mstore(0x40, and(
              add(add(end, iszero(add(length, mload(_preBytes)))), 31),
              not(31) // Round down to the nearest 32 bytes.
            ))
        }
        return tempBytes;
    }

}<|MERGE_RESOLUTION|>--- conflicted
+++ resolved
@@ -66,36 +66,7 @@
         }
     }
 
-<<<<<<< HEAD
     function bytesToUInt128(bytes memory self) internal pure returns (uint128 r)
-=======
-    // Compies bytes 'self' into a new 'uint32'.
-    // Returns the newly created 'uint32'.
-    function bytesToUInt32(bytes memory self)
-    internal
-    pure
-    returns (uint32)
-    {
-        require(
-            self.length >= 4,
-            "bb611"
-        ); // bb611 - wrong bytes length to 16
-        uint32 tempUint;
-
-        assembly {
-            tempUint := mload(add(add(self, 0x4), 0))
-        }
-
-        return tempUint;
-    }
-
-    // Compies bytes 'self' into a new 'uint128'.
-    // Returns the newly created 'uint128'.
-    function bytesToUInt128(bytes memory self)
-        internal
-        pure
-        returns (uint128)
->>>>>>> f759c380
     {
         require(self.length >= 16, "bb811");
         assembly {
